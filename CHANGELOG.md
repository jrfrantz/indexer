# Changelog

All notable changes to this project will be documented in this file. See [standard-version](https://github.com/conventional-changelog/standard-version) for commit guidelines.

<<<<<<< HEAD
=======
### 5.65.6 (2022-05-13)

### 5.65.5 (2022-05-13)

### 5.65.4 (2022-05-13)

### 5.65.3 (2022-05-13)

### 5.65.2 (2022-05-13)

### 5.65.1 (2022-05-13)

## 5.65.0 (2022-05-12)


### Features

* update attributes/all ([2c15288](https://github.com/reservoirprotocol/indexer-v3/commit/2c15288b87ad9413bb746c9b45f2cc75e75751b8))

### 5.64.9 (2022-05-12)

>>>>>>> abb28dbe
### 5.64.8 (2022-05-12)

### 5.64.7 (2022-05-12)

### 5.64.6 (2022-05-12)

### 5.64.5 (2022-05-11)

### 5.64.4 (2022-05-11)

### 5.64.3 (2022-05-11)

### 5.64.2 (2022-05-11)

### 5.64.1 (2022-05-11)

## 5.64.0 (2022-05-11)


### Features

* wip ([6839e0a](https://github.com/reservoirprotocol/indexer-v3/commit/6839e0a4e50cd36d47bdb05697fb4df891130fe6))

## 5.63.0 (2022-05-11)


### Features

* added attributes to collection/v2 ([61f651d](https://github.com/reservoirprotocol/indexer-v3/commit/61f651d25ccc0ec8a1adfb5360dbf30844b4ebf5))

### 5.62.1 (2022-05-10)

## 5.62.0 (2022-05-10)


### Features

* update docker compose to use specific versions ([7852274](https://github.com/reservoirprotocol/indexer-v3/commit/7852274efc88a71afcb27f6836d71d5287950fd0))

## 5.61.0 (2022-05-10)


### Features

* reduce arweave relay bulk limit ([32888df](https://github.com/reservoirprotocol/indexer-v3/commit/32888dfc5a978a007de7049aa764a337a5d5882e))

## 5.60.0 (2022-05-10)


### Features

* added allowExitOnIdle ([7eba026](https://github.com/reservoirprotocol/indexer-v3/commit/7eba0263a048e43e711278de3b26e3c04a34c13e))

### 5.59.17 (2022-05-10)

### 5.59.16 (2022-05-10)

### 5.59.15 (2022-05-10)

### 5.59.14 (2022-05-10)

### 5.59.13 (2022-05-10)

### 5.59.12 (2022-05-09)

### 5.59.11 (2022-05-09)

### 5.59.10 (2022-05-09)

### 5.59.9 (2022-05-09)

### 5.59.8 (2022-05-09)


### Bug Fixes

* tokens boostrap continuation handling ([f9e06a3](https://github.com/reservoirprotocol/indexer-v3/commit/f9e06a3b00dfc026dd01ac80edc471801209dfe7))

### 5.59.7 (2022-05-06)

### 5.59.6 (2022-05-06)

### 5.59.5 (2022-05-06)

### 5.59.4 (2022-05-06)

### 5.59.3 (2022-05-06)

### 5.59.2 (2022-05-06)

### 5.59.1 (2022-05-06)

## 5.59.0 (2022-05-06)


### Features

* resync floor value ([590c0be](https://github.com/reservoirprotocol/indexer-v3/commit/590c0be07af5e0acd67833c19bc7c4e4cababd22))

## 5.58.0 (2022-05-06)


### Features

* resync floor value ([5d236d3](https://github.com/reservoirprotocol/indexer-v3/commit/5d236d35bfa6f78235e673a0e8c9efb471712bba))

## 5.57.0 (2022-05-05)


### Features

* case prices to number ([6f5bcc9](https://github.com/reservoirprotocol/indexer-v3/commit/6f5bcc935eee945e66393349425cebdaffcd5301))

## 5.56.0 (2022-05-05)


### Features

* update log ([3f08ce7](https://github.com/reservoirprotocol/indexer-v3/commit/3f08ce72aee3121823b2893a07cb0e82caecbe87))

### 5.55.2 (2022-05-05)

### 5.55.1 (2022-05-05)

## 5.55.0 (2022-05-05)


### Features

* update token refresh ([35a85aa](https://github.com/reservoirprotocol/indexer-v3/commit/35a85aa01aff14b7eb21d11131177aa99bf21a3a))

### 5.54.2 (2022-05-05)

### 5.54.1 (2022-05-05)

## 5.54.0 (2022-05-05)


### Features

* fix explore API ([afdbeb1](https://github.com/reservoirprotocol/indexer-v3/commit/afdbeb17709054a52f08ec891853340cb0f8d887))

### 5.53.5 (2022-05-05)

### 5.53.4 (2022-05-05)

### 5.53.3 (2022-05-05)

### 5.53.2 (2022-05-05)

### 5.53.1 (2022-05-05)

## 5.53.0 (2022-05-05)


### Features

* cache on collection floor ([64af598](https://github.com/reservoirprotocol/indexer-v3/commit/64af598ad1ab4bb0a6bb8982493eeecafd73ae9d))

### 5.52.3 (2022-05-05)

### 5.52.2 (2022-05-05)

### 5.52.1 (2022-05-04)

## 5.52.0 (2022-05-04)


### Features

* resume queue ([84aebef](https://github.com/reservoirprotocol/indexer-v3/commit/84aebef6487d81ee291471e99854ea744c48c638))

## 5.51.0 (2022-05-04)


### Features

* stop queue ([440440a](https://github.com/reservoirprotocol/indexer-v3/commit/440440a64100a7c3bbbce81f6a72704f71622746))

### 5.50.1 (2022-05-04)

## 5.50.0 (2022-05-04)


### Features

* wip ([d75b63b](https://github.com/reservoirprotocol/indexer-v3/commit/d75b63b2859623d8c2673c577aa92bf790fb7c8f))

## 5.49.0 (2022-05-04)


### Features

* wip ([b9e6e26](https://github.com/reservoirprotocol/indexer-v3/commit/b9e6e2614ac6b05675343d9da2e6de1b45e597a4))

### 5.48.8 (2022-05-04)

### 5.48.7 (2022-05-04)

### 5.48.6 (2022-05-04)

### 5.48.5 (2022-05-04)

### 5.48.4 (2022-05-04)

### 5.48.3 (2022-05-04)

### 5.48.2 (2022-05-04)

### 5.48.1 (2022-05-04)

## 5.48.0 (2022-05-04)


### Features

* wip ([f810e9c](https://github.com/reservoirprotocol/indexer-v3/commit/f810e9cfdadeb91ba0748be5c0e9bc35a73a2c8f))

### 5.47.9 (2022-05-04)

### 5.47.8 (2022-05-04)

### 5.47.7 (2022-05-04)

### 5.47.6 (2022-05-04)

### 5.47.5 (2022-05-04)

### 5.47.4 (2022-05-04)

### 5.47.3 (2022-05-04)

### 5.47.2 (2022-05-04)

### 5.47.1 (2022-05-04)

## 5.47.0 (2022-05-04)


### Features

* added attribute/all v2 ([86cea81](https://github.com/reservoirprotocol/indexer-v3/commit/86cea81cf5c3983eb30bbac15e310fee49e58723))

### 5.46.2 (2022-05-03)

### 5.46.1 (2022-05-03)

## 5.46.0 (2022-05-03)


### Features

* resume source resync ([a59c3e8](https://github.com/reservoirprotocol/indexer-v3/commit/a59c3e83c1c65c133eb65248ce1ae41597acb4da))

### 5.45.2 (2022-05-03)

### 5.45.1 (2022-05-03)

## 5.45.0 (2022-05-03)


### Features

* update the backfill queues ([a202da3](https://github.com/reservoirprotocol/indexer-v3/commit/a202da3bb3bcb9b259bb7defdda5b715e61166fe))

## 5.44.0 (2022-05-03)


### Features

* update the backfill queues ([f8ce277](https://github.com/reservoirprotocol/indexer-v3/commit/f8ce277e6b2894d57a6db0c7eb043abc672c910f))

### 5.43.8 (2022-05-03)

### 5.43.7 (2022-05-03)

### 5.43.6 (2022-05-03)

### 5.43.5 (2022-05-03)

### 5.43.4 (2022-05-03)

### 5.43.3 (2022-05-03)

### 5.43.2 (2022-05-02)

### 5.43.1 (2022-05-02)

## 5.43.0 (2022-05-01)


### Features

* stop backfill ([fd6615d](https://github.com/reservoirprotocol/indexer-v3/commit/fd6615db0530baf1cb5f1446ff0718be68f2dba0))

### 5.42.4 (2022-05-01)

### 5.42.3 (2022-04-30)

### 5.42.2 (2022-04-30)

### 5.42.1 (2022-04-29)

## 5.42.0 (2022-04-29)


### Features

* fix backfill ([498061e](https://github.com/reservoirprotocol/indexer-v3/commit/498061e4cac711e49d3f2d42c00466813bd9df6a))

### 5.41.3 (2022-04-29)

### 5.41.2 (2022-04-28)

### 5.41.1 (2022-04-28)

## 5.41.0 (2022-04-28)


### Features

* update backfill ([eb2fb4b](https://github.com/reservoirprotocol/indexer-v3/commit/eb2fb4b81385979329fc29a103e1a8ed78cd50a4))

### 5.40.2 (2022-04-28)

### 5.40.1 (2022-04-28)

## 5.40.0 (2022-04-28)


### Features

* optimize explore v2 query ([f4a96b5](https://github.com/reservoirprotocol/indexer-v3/commit/f4a96b5601e293f47793b9e4ad31884f5008d980))

### 5.39.2 (2022-04-27)

### 5.39.1 (2022-04-27)

## 5.39.0 (2022-04-27)


### Features

* sort user collection by all_time_volume ([222f8d9](https://github.com/reservoirprotocol/indexer-v3/commit/222f8d92b36791590904f8c2ba1c9ee11b1babe8))

### 5.38.3 (2022-04-26)

### 5.38.2 (2022-04-26)

### 5.38.1 (2022-04-26)

## 5.38.0 (2022-04-26)


### Features

* update user collections query ([67cae87](https://github.com/reservoirprotocol/indexer-v3/commit/67cae87b25dd69f621563c36f83b8f123cefd0d8))

## 5.37.0 (2022-04-26)


### Features

* use collection update queue ([ab03442](https://github.com/reservoirprotocol/indexer-v3/commit/ab03442e4bb9d9b48dc9096d4a9fb25afc148c4a))

### 5.36.3 (2022-04-26)

### 5.36.2 (2022-04-26)

### 5.36.1 (2022-04-25)

## 5.36.0 (2022-04-25)


### Features

* update user collections API ([b548c1b](https://github.com/reservoirprotocol/indexer-v3/commit/b548c1b25e03944bf646f920b22829810c5b577f))

## 5.35.0 (2022-04-25)


### Features

* update user collections API ([abd147f](https://github.com/reservoirprotocol/indexer-v3/commit/abd147fb014625731795e74e9f99aa4cd7868d3c))

### 5.34.1 (2022-04-25)

## 5.34.0 (2022-04-25)


### Features

* update user collections API ([b669f69](https://github.com/reservoirprotocol/indexer-v3/commit/b669f6943948404d0257a7a9fbfb418de3c311c1))

## 5.33.0 (2022-04-25)


### Features

* update metadata timeing update ([2b6da7d](https://github.com/reservoirprotocol/indexer-v3/commit/2b6da7dd22ce92f47a06a20a7ea6e36c07284bb3))

## 5.32.0 (2022-04-25)


### Features

* update collection metadata ([5f13334](https://github.com/reservoirprotocol/indexer-v3/commit/5f13334dca2de3d93887427fed3e3acf90da2e8c))

## 5.31.0 (2022-04-24)


### Features

* speed up source resync ([96eebae](https://github.com/reservoirprotocol/indexer-v3/commit/96eebae3a1a1506a1db17c575d317c1954799ab4))

### 5.30.35 (2022-04-24)

### 5.30.34 (2022-04-24)

### 5.30.33 (2022-04-24)

### 5.30.32 (2022-04-23)

### 5.30.31 (2022-04-22)

### 5.30.30 (2022-04-22)

### 5.30.29 (2022-04-22)

### 5.30.28 (2022-04-22)

### 5.30.27 (2022-04-22)

### 5.30.26 (2022-04-22)

### 5.30.25 (2022-04-22)

### 5.30.24 (2022-04-21)

### 5.30.23 (2022-04-21)

### 5.30.22 (2022-04-21)

### 5.30.21 (2022-04-21)

### 5.30.20 (2022-04-21)

### 5.30.19 (2022-04-21)

### 5.30.18 (2022-04-21)

### 5.30.17 (2022-04-20)

### 5.30.16 (2022-04-20)

### 5.30.15 (2022-04-19)

### 5.30.14 (2022-04-19)

### 5.30.13 (2022-04-19)

### 5.30.12 (2022-04-19)

### 5.30.11 (2022-04-19)

### 5.30.10 (2022-04-19)

### 5.30.9 (2022-04-18)

### 5.30.8 (2022-04-18)

### 5.30.7 (2022-04-18)

### 5.30.6 (2022-04-18)

### 5.30.5 (2022-04-18)

### 5.30.4 (2022-04-18)

### 5.30.3 (2022-04-18)

### 5.30.2 (2022-04-18)

### 5.30.1 (2022-04-18)

## 5.30.0 (2022-04-18)


### Features

* add caching to bulk sales ([c734426](https://github.com/reservoirprotocol/indexer-v3/commit/c7344265fbca7fc68ed6d7b2a60774390fceedf7))

## 5.29.0 (2022-04-18)


### Features

* add caching to floor ask v2 ([de24603](https://github.com/reservoirprotocol/indexer-v3/commit/de24603f566c590108d7e72584a1d98861c5f79d))

### 5.28.4 (2022-04-17)

### 5.28.3 (2022-04-17)

### 5.28.2 (2022-04-17)

### 5.28.1 (2022-04-16)


### Bug Fixes

* stop collection refresh ([e6dd4fb](https://github.com/reservoirprotocol/indexer-v3/commit/e6dd4fb8925e97612250a33d9f5acbd22126e1ee))

## 5.28.0 (2022-04-16)


### Features

* get top 50 collections ([0b426bd](https://github.com/reservoirprotocol/indexer-v3/commit/0b426bd3ba98a2eb71a06673eb88848d5eb9a6a2))

## 5.27.0 (2022-04-16)


### Features

* update backoff ([9b146b9](https://github.com/reservoirprotocol/indexer-v3/commit/9b146b9ced4296a3ea5db9ee8be60b45b705243a))

### 5.26.4 (2022-04-15)

### 5.26.3 (2022-04-15)

### 5.26.2 (2022-04-15)

### 5.26.1 (2022-04-15)

## 5.26.0 (2022-04-15)


### Features

* pause queue ([bc347ea](https://github.com/reservoirprotocol/indexer-v3/commit/bc347ea7d0f5369581a2d80153b406d45520facf))

### 5.25.5 (2022-04-15)

### 5.25.4 (2022-04-15)

### 5.25.3 (2022-04-15)

### 5.25.2 (2022-04-14)

### 5.25.1 (2022-04-14)

## 5.25.0 (2022-04-14)


### Features

* resume order source backfill ([56e91bf](https://github.com/reservoirprotocol/indexer-v3/commit/56e91bfe542ccc9ec909f512ddf64cb905d7b6e1))

### 5.24.2 (2022-04-14)

### 5.24.1 (2022-04-14)

## 5.24.0 (2022-04-14)


### Features

* stop order source backfill ([a26c1d7](https://github.com/reservoirprotocol/indexer-v3/commit/a26c1d79c7291959a995d836b34a93bdc335a999))

### 5.23.10 (2022-04-14)

### 5.23.9 (2022-04-14)

### 5.23.8 (2022-04-14)

### 5.23.7 (2022-04-14)

### 5.23.6 (2022-04-14)

### 5.23.5 (2022-04-14)

### 5.23.4 (2022-04-14)

### 5.23.3 (2022-04-13)

### 5.23.2 (2022-04-13)

### 5.23.1 (2022-04-12)

## 5.23.0 (2022-04-12)


### Features

* better locking on metadata queue ([76688e2](https://github.com/reservoirprotocol/indexer-v3/commit/76688e2cf8fe27b9e0882d086574ee23069ce958))

## 5.22.0 (2022-04-12)


### Features

* wip ([819e4ac](https://github.com/reservoirprotocol/indexer-v3/commit/819e4ac0661c6b28c6a918f0e069e165f7563e2f))

### 5.21.2 (2022-04-12)

### 5.21.1 (2022-04-12)

## 5.21.0 (2022-04-11)


### Features

* added script to resync orders source ([07ec3f6](https://github.com/reservoirprotocol/indexer-v3/commit/07ec3f6b1906ef3dcd37816fda39db6eff2d5e72))

### 5.20.2 (2022-04-11)

### 5.20.1 (2022-04-11)

## 5.20.0 (2022-04-11)


### Features

* disable slug resync ([4287492](https://github.com/reservoirprotocol/indexer-v3/commit/428749280ba0115476bd20b1f8e4af079ec2586e))

### 5.19.6 (2022-04-11)

### 5.19.5 (2022-04-11)

### 5.19.4 (2022-04-11)

### 5.19.3 (2022-04-10)

### 5.19.2 (2022-04-09)

### 5.19.1 (2022-04-08)

## 5.19.0 (2022-04-08)


### Features

* added collection slug resync ([0edaa62](https://github.com/reservoirprotocol/indexer-v3/commit/0edaa621a1a94b8e5fcc01ccaa365e272ffb688d))

### 5.18.1 (2022-04-08)

## 5.18.0 (2022-04-08)


### Features

* remove logs ([a625a17](https://github.com/reservoirprotocol/indexer-v3/commit/a625a17f51da88e6d050d6898d5ca3ad126ca802))

### 5.17.7 (2022-04-08)

### 5.17.6 (2022-04-08)

### 5.17.5 (2022-04-08)

### 5.17.4 (2022-04-08)

### 5.17.3 (2022-04-08)

### 5.17.2 (2022-04-08)

### 5.17.1 (2022-04-08)

## 5.17.0 (2022-04-08)


### Features

* update refresh date ([8385ce4](https://github.com/reservoirprotocol/indexer-v3/commit/8385ce4cd141159c0c83fa51d5eec8a5054e9196))

### 5.16.4 (2022-04-08)

### 5.16.3 (2022-04-08)

### 5.16.2 (2022-04-08)

### 5.16.1 (2022-04-08)

## 5.16.0 (2022-04-08)


### Features

* added log ([933041c](https://github.com/reservoirprotocol/indexer-v3/commit/933041cb6dd1c5890c42ca624515c122b3dfe3a7))

### 5.15.6 (2022-04-08)

### 5.15.5 (2022-04-08)

### 5.15.4 (2022-04-08)

### 5.15.3 (2022-04-08)

### 5.15.2 (2022-04-08)

### 5.15.1 (2022-04-08)

## 5.15.0 (2022-04-07)


### Features

* update queue export ([46d1c52](https://github.com/reservoirprotocol/indexer-v3/commit/46d1c52dafeefedd864599bc3240ce6269391801))

### 5.14.4 (2022-04-07)

### 5.14.3 (2022-04-07)

### 5.14.2 (2022-04-07)

### 5.14.1 (2022-04-07)

## 5.14.0 (2022-04-07)


### Features

* fix log ([7087a2f](https://github.com/reservoirprotocol/indexer-v3/commit/7087a2f5342ee925ddbe03f9b6b98cb354c2f42f))

### 5.13.1 (2022-04-07)

## 5.13.0 (2022-04-07)


### Features

* added logs ([f88a28c](https://github.com/reservoirprotocol/indexer-v3/commit/f88a28cbf00b01150ebd9646582dd18b3a0755b7))

### 5.12.1 (2022-04-06)

## 5.12.0 (2022-04-06)


### Features

* add 5s cache to tokens floor route ([ae4a173](https://github.com/reservoirprotocol/indexer-v3/commit/ae4a17390c5cbea7f36b78ea87e72b058f7757f4))

### 5.11.1 (2022-04-06)

## 5.11.0 (2022-04-06)


### Features

* wip ([990be72](https://github.com/reservoirprotocol/indexer-v3/commit/990be7298c2b5e4477c9d596b3ff6c36abc19848))

## 5.10.0 (2022-04-06)


### Features

* wip ([0962345](https://github.com/reservoirprotocol/indexer-v3/commit/096234577e52ffd5937dfdc061f0c43db8204039))

### 5.9.2 (2022-04-06)

### 5.9.1 (2022-04-06)

## 5.9.0 (2022-04-05)


### Features

* remove source from details v1 ([b7cf2fc](https://github.com/reservoirprotocol/indexer-v3/commit/b7cf2fc0d9b4c63e09889cc8a4b37184556b5723))

### 5.8.2 (2022-04-05)

### 5.8.1 (2022-04-05)

## 5.8.0 (2022-04-05)


### Features

* allow to update sources ([c5753b2](https://github.com/reservoirprotocol/indexer-v3/commit/c5753b230218bb7fb25d25e14033bd80cc32bca7))

### 5.7.4 (2022-04-05)

### 5.7.3 (2022-04-05)

### 5.7.2 (2022-04-05)

### 5.7.1 (2022-04-05)

## 5.7.0 (2022-04-05)


### Features

* allow up to 500 owners ([92c2235](https://github.com/reservoirprotocol/indexer-v3/commit/92c2235e1b1c88180e950e4d488437aeb2a3b453))

### 5.6.2 (2022-04-04)

### 5.6.1 (2022-04-04)


### Bug Fixes

* allow empty collection metadata entries ([fed892d](https://github.com/reservoirprotocol/indexer-v3/commit/fed892d42cdf3e85ddc2ed0c813001e7c12e6bee))

## 5.6.0 (2022-04-04)


### Features

* use opensea for metadata ([42b5dd4](https://github.com/reservoirprotocol/indexer-v3/commit/42b5dd4fba0f4f1e71b5f5d1d72c9bd7c09d611d))

### 5.5.3 (2022-04-04)

### 5.5.2 (2022-04-02)


### Bug Fixes

* allow getting up to 50 tokens by id ([42ef098](https://github.com/reservoirprotocol/indexer-v3/commit/42ef098ec0280132bd4f51817a99948b6f5313bc))

### 5.5.1 (2022-04-02)

## 5.5.0 (2022-04-02)


### Features

* disable queue ([bfd04ce](https://github.com/reservoirprotocol/indexer-v3/commit/bfd04ce850e4439bfb0ae297b142b0cb4f8669cd))

## 5.4.0 (2022-04-02)


### Features

* don't mix collections when refreshing data ([#254](https://github.com/reservoirprotocol/indexer-v3/issues/254)) ([e7ec960](https://github.com/reservoirprotocol/indexer-v3/commit/e7ec960101bcbdeca0ebe5100f355f2a7fa137a8))

### 5.3.3 (2022-04-01)


### Bug Fixes

* check token result ([d00118a](https://github.com/reservoirprotocol/indexer-v3/commit/d00118a445693130fca791e6c58340cc7ca9a8b7))

### 5.3.2 (2022-04-01)

### 5.3.1 (2022-03-31)

## 5.3.0 (2022-03-31)


### Features

* support multiple tokens in token/tokens details ([#253](https://github.com/reservoirprotocol/indexer-v3/issues/253)) ([9c0219f](https://github.com/reservoirprotocol/indexer-v3/commit/9c0219fb3b05bb5aad65a9231741bbec30b37d59))

### 5.2.1 (2022-03-29)


### Bug Fixes

* user tokens artblocks ([11cf0f3](https://github.com/reservoirprotocol/indexer-v3/commit/11cf0f3490008ba32e26b95efe262be2c352780e))

## 5.2.0 (2022-03-29)


### Features

* better documentation ([#247](https://github.com/reservoirprotocol/indexer-v3/issues/247)) ([095d705](https://github.com/reservoirprotocol/indexer-v3/commit/095d705055596a559900421314829028e0421cf8))

### 5.1.2 (2022-03-29)

### 5.1.1 (2022-03-29)


### Bug Fixes

* added push to github actions ([4e3ad68](https://github.com/reservoirprotocol/indexer-v3/commit/4e3ad68c7095d988173d4d7116cfd11d26393130))

## 5.1.0 (2022-03-29)


### Features

* add admin api for fixing orphaned blocks ([19670cb](https://github.com/reservoirprotocol/indexer-v3/commit/19670cb2129f8e71193542489698a9a295d35783))
* add attributes static api ([3cc7c61](https://github.com/reservoirprotocol/indexer-v3/commit/3cc7c61cda2ccdf690062c01c51f775e9190b966))
* add back initial token attributes deletion ([75a0e8c](https://github.com/reservoirprotocol/indexer-v3/commit/75a0e8c0df87a2c4be23b2b735aceb8619cf31d6))
* add better index on orders ([ba4d085](https://github.com/reservoirprotocol/indexer-v3/commit/ba4d085c5a5b6472e8df991073607a36720d66dd))
* add better logs ([8a386b8](https://github.com/reservoirprotocol/indexer-v3/commit/8a386b8bb4feab170ced910f0c0080763b5d69dd))
* add exponential retry on calculate daily volume and more error checking ([#238](https://github.com/reservoirprotocol/indexer-v3/issues/238)) ([72e43cc](https://github.com/reservoirprotocol/indexer-v3/commit/72e43cc38c91dab7fa2541ac5a6f0ffaad33e176))
* add index for bulk sales retrieval ([e5dc33c](https://github.com/reservoirprotocol/indexer-v3/commit/e5dc33ca6127af41c32739973a37763042284a8a))
* add new reprice token floor ask event ([a081592](https://github.com/reservoirprotocol/indexer-v3/commit/a081592a7a96fcb1d1ed80b6ab0fe913fdd9c328))
* add origin to the logs ([b877c41](https://github.com/reservoirprotocol/indexer-v3/commit/b877c41cf3324ba3225d17d6007c8285f6304177))
* add priority to admin metadata sync ([#230](https://github.com/reservoirprotocol/indexer-v3/issues/230)) ([e80636c](https://github.com/reservoirprotocol/indexer-v3/commit/e80636c0bab898f94ecdf3a18a7c0e65ad2a68af))
* add public apis to refresh token and collections metadata ([b6279a9](https://github.com/reservoirprotocol/indexer-v3/commit/b6279a99f1a241f3623554cdb6dd4470fdc31c99))
* add public apis to refresh token and collections metadata ([#233](https://github.com/reservoirprotocol/indexer-v3/issues/233)) ([a2283ba](https://github.com/reservoirprotocol/indexer-v3/commit/a2283baab9c151245121c9b61d3221f891a5a57c))
* add sorting on 7 and 30 day volume and return those values in the collections api ([#226](https://github.com/reservoirprotocol/indexer-v3/issues/226)) ([227415e](https://github.com/reservoirprotocol/indexer-v3/commit/227415e2d78bfe858c532fd13c4d3254700bbc70))
* add sorting on 7 and 30 day volume and return those values in the collections api ([#227](https://github.com/reservoirprotocol/indexer-v3/issues/227)) ([3d74acd](https://github.com/reservoirprotocol/indexer-v3/commit/3d74acddb5a3d0426d1c91ea3faa911263082aed))
* add standard version for automatic verion bump and changelog ([6701e78](https://github.com/reservoirprotocol/indexer-v3/commit/6701e78341ce7cbce0a5cc7a22d460c64636d55c))
* add support for attribute and collection orders ([5f6caf6](https://github.com/reservoirprotocol/indexer-v3/commit/5f6caf64f0383f50301efa376f726acb1d2889a6))
* add support for attributes ([6ea8cc9](https://github.com/reservoirprotocol/indexer-v3/commit/6ea8cc91904b00dad7b0f97d2ad0431d9c7e26ff))
* add support for bulk indexing collections ([6411e55](https://github.com/reservoirprotocol/indexer-v3/commit/6411e5568d0114920fc0a2b3c46fd292981c0d70))
* add support for dynamic orders ([fc0867d](https://github.com/reservoirprotocol/indexer-v3/commit/fc0867dba900c5438c95be026945515b0d705e15))
* add support for filtering by attributes in the tokens details api ([eebb755](https://github.com/reservoirprotocol/indexer-v3/commit/eebb755e17629f43e8924902e66bdf842b04adce))
* add support for filtering by source in the tokens details api ([6842743](https://github.com/reservoirprotocol/indexer-v3/commit/68427438d37554296487591f1451ee284bc391dd))
* add support for filtering sales by attributes ([4932092](https://github.com/reservoirprotocol/indexer-v3/commit/4932092a93c7ce40b3278858521032d9154fcbf4))
* add support for fixing orders by contract ([ae2d0f3](https://github.com/reservoirprotocol/indexer-v3/commit/ae2d0f387278949e88281fc82721760e0c1b0fe9))
* add support for token media ([87d6c18](https://github.com/reservoirprotocol/indexer-v3/commit/87d6c180c9ea1dc5723b064c93451718a462fe38))
* added additional logs ([f16986b](https://github.com/reservoirprotocol/indexer-v3/commit/f16986b686622b586ff52940ec87cea6f4875049))
* added new transfers api to support continuation ([1ae586e](https://github.com/reservoirprotocol/indexer-v3/commit/1ae586e745b811bbb6ec73690c95ffc89138b99a))
* added versioning ([e51604a](https://github.com/reservoirprotocol/indexer-v3/commit/e51604a59c6773f2b7ad69aed739dbc2c267fdf9))
* allow filtering collections api by slug ([427fd03](https://github.com/reservoirprotocol/indexer-v3/commit/427fd03e279c0b4ce2ca158abeecd97bc4b34997))
* allow large limit on attribute explore ([6e18052](https://github.com/reservoirprotocol/indexer-v3/commit/6e18052b66a98ce4c3a6830c5f0ca2a929c608e4))
* attach contract information to orders ([d526cc5](https://github.com/reservoirprotocol/indexer-v3/commit/d526cc5e6569e658fb0aa112422f3c5c80ceffec))
* better attribute filtering support on transfers and sales api ([97f13f7](https://github.com/reservoirprotocol/indexer-v3/commit/97f13f77b2fc0253647e4a1a38035fa5246aa2c4))
* better metadata indexing ([ac3c352](https://github.com/reservoirprotocol/indexer-v3/commit/ac3c352ee9d699452ff2b37037e0370a3ca89c61))
* better paging and removal of offset and limit in tokens APIs ([b1ec204](https://github.com/reservoirprotocol/indexer-v3/commit/b1ec204dda2b3974cba82d9f3069f61f0d658882))
* better support for rarible metadata syncing ([22a2f3c](https://github.com/reservoirprotocol/indexer-v3/commit/22a2f3cf00256e80aaa150cf675f95b3f4800fd4))
* cache attributes in the tokens table ([3bda8c7](https://github.com/reservoirprotocol/indexer-v3/commit/3bda8c7991cb07c29824ad3c7bdb293f079a67e7))
* cache attributes in the tokens table ([1ffa7a7](https://github.com/reservoirprotocol/indexer-v3/commit/1ffa7a7b572cbdf382a2aaa3d97b395495563794))
* compare row instead of using concat ([8c8ca18](https://github.com/reservoirprotocol/indexer-v3/commit/8c8ca1884398b247ef3eb50b70cbe7549a729881))
* created v3 sales api ([dabf412](https://github.com/reservoirprotocol/indexer-v3/commit/dabf4129ecaa185057ed807f62ea451dbf52728d))
* denormalize attributes in the token_attributes table ([00378f5](https://github.com/reservoirprotocol/indexer-v3/commit/00378f51db4e48001d27260a32feedbb84a4b95d))
* faster owners api ([e37db91](https://github.com/reservoirprotocol/indexer-v3/commit/e37db91dbde5501b1977255d4d488c674c3fc284))
* improve indexes for orders bids and asks ([f68912a](https://github.com/reservoirprotocol/indexer-v3/commit/f68912a61f8f9a2f245ea73e37aa3f2af29b2ef9))
* improved collection apis ([2692086](https://github.com/reservoirprotocol/indexer-v3/commit/2692086a1f94ef0629ee3c833acedbc7db5fe3b1))
* include sample images in the collections api ([7a3f213](https://github.com/reservoirprotocol/indexer-v3/commit/7a3f213450879ce737220b562c5283988b0bf0b3))
* index the metadata of new tokens ([37c662c](https://github.com/reservoirprotocol/indexer-v3/commit/37c662cb03c9a39719801ba0ccfdcca20f597119))
* integrate attributes api ([6217f20](https://github.com/reservoirprotocol/indexer-v3/commit/6217f209dd0840183c8505dacc6e1f66274645a7))
* integrate attributes into token details api ([3b4399e](https://github.com/reservoirprotocol/indexer-v3/commit/3b4399ee1c0702b5f5d0d03ccc7addd7eb3b0f08))
* integrate collection attributes api ([60f4513](https://github.com/reservoirprotocol/indexer-v3/commit/60f4513401136ce1211cf09c435299767d34d361))
* integrate collection filtering in transfers/sales apis ([6e875ef](https://github.com/reservoirprotocol/indexer-v3/commit/6e875ef787d7368f482beb876099e1cc3381bc08))
* integrate execute buy api ([020bc7a](https://github.com/reservoirprotocol/indexer-v3/commit/020bc7ac8c65ae91b118949a98a32b7f4542b1e1))
* integrate execute cancel api ([786eb5c](https://github.com/reservoirprotocol/indexer-v3/commit/786eb5cf7e9ff26e2f8f6d1b72287af032f336d7))
* integrate execute list api ([118e6a5](https://github.com/reservoirprotocol/indexer-v3/commit/118e6a59826181e39e3bb7a5c880512f1f07c5f0))
* integrate execute sell api ([b6192d0](https://github.com/reservoirprotocol/indexer-v3/commit/b6192d0236b206edf829f5bdac42f69097dd74d5))
* integrate filtering by attributes in the owners api ([0eb2b87](https://github.com/reservoirprotocol/indexer-v3/commit/0eb2b877f6e9cd0e3f26ce52b4b1d9323e0fa7ac))
* integrate filtering by contract or source in the orders all api ([616674c](https://github.com/reservoirprotocol/indexer-v3/commit/616674c7281e2e0672897b5a9b100e597285cceb))
* integrate orders asks and bids apis ([ecde810](https://github.com/reservoirprotocol/indexer-v3/commit/ecde810984ecd370e734540ec3d110908cb468af))
* integrate stats api ([b28ddf5](https://github.com/reservoirprotocol/indexer-v3/commit/b28ddf5fb68a09e2890b54a822fe9c4a6c5a19d3))
* integrate user positions api ([d2c28cb](https://github.com/reservoirprotocol/indexer-v3/commit/d2c28cbd8cc52516e33b29fd4e71ed1df174d7ba))
* Log api calls with api keys for reference and set some defaults when no api key/invalid key are used ([37b0870](https://github.com/reservoirprotocol/indexer-v3/commit/37b08709873346353d62d985560394cdc0eafd81))
* optimize attribute filtering ([1d8dc56](https://github.com/reservoirprotocol/indexer-v3/commit/1d8dc56fdbba2097ab028bffea1dfdd1eba28ea0))
* optional time range and sort direction for token floor ask events API ([849e5ad](https://github.com/reservoirprotocol/indexer-v3/commit/849e5ad335d0cfeec0f27ecd8a9a96f09a5809a4))
* prioritize collection sync api ([fb82929](https://github.com/reservoirprotocol/indexer-v3/commit/fb82929db39374c6121a7f77f1162061cc4537be))
* prioritize low fee sell orders ([e93a76c](https://github.com/reservoirprotocol/indexer-v3/commit/e93a76cc39ec45fc9615ce6ce1d9e0fe8a61da58))
* properly associate orders to their source ([02c5c43](https://github.com/reservoirprotocol/indexer-v3/commit/02c5c430c9fe0787c8ac0c43c01c9c416a48c1ed))
* properly integrate metadata for user positions api ([48d1780](https://github.com/reservoirprotocol/indexer-v3/commit/48d178039712fe53cc3805b82c5d2541ecc428ac))
* remove redundant fields ([86a3dda](https://github.com/reservoirprotocol/indexer-v3/commit/86a3dda5c42165c8962a5a55ca16444334d76f26))
* reorganize API into more logical product categories ([30428df](https://github.com/reservoirprotocol/indexer-v3/commit/30428df18b98a153ac296f659a62564bfc48ec19))
* support building attribute and collections bids ([1384638](https://github.com/reservoirprotocol/indexer-v3/commit/138463823af3933bf7f772ddde98a6d9baab3a0f))
* temporary log keys when posting orders in batch ([4ff07d2](https://github.com/reservoirprotocol/indexer-v3/commit/4ff07d20ce008de72a639ab3a95b421be663ee2c))
* update indexes ([696411c](https://github.com/reservoirprotocol/indexer-v3/commit/696411cb419af1fc26d843cfa7f07e2f158b88dc))
* update user tokens api to sort by top_buy_value ([541288b](https://github.com/reservoirprotocol/indexer-v3/commit/541288b7d73e4a44bd64aaded641d1a0109fbbee))
* update x-deprecated docs ([666f235](https://github.com/reservoirprotocol/indexer-v3/commit/666f2354b3732b5c3aaa9964dc0f0e147bfe4df9))
* use a sample image as the collection icon when missing ([a526bed](https://github.com/reservoirprotocol/indexer-v3/commit/a526bed11cecfa21097fe74d864b649410c658fd))
* use cached tokens attributes ([5144ab5](https://github.com/reservoirprotocol/indexer-v3/commit/5144ab55286c8ac14ec1786e64fe37dd5a596abc))
* use continuation node for pagination ([23066a5](https://github.com/reservoirprotocol/indexer-v3/commit/23066a5cbbd4094f70532f16edd52990bab39c2d))
* use denormalized attributes for filtering ([ad68c2b](https://github.com/reservoirprotocol/indexer-v3/commit/ad68c2b33a33756ec39edd52cdcde2bf640b7f9d))
* v2 sales API ([ad41ff1](https://github.com/reservoirprotocol/indexer-v3/commit/ad41ff1f9a3ea1ae611a1a285e3bd3ee09d7a3ad))
* wip ([bdfd689](https://github.com/reservoirprotocol/indexer-v3/commit/bdfd68975bf39cff74004f02625abd04ea2da426))


### Bug Fixes

* add 2 minutes timeout when indexing metadata ([9912656](https://github.com/reservoirprotocol/indexer-v3/commit/99126568a7b80465cd0bfa54a60bf6d26acfc1b3))
* add missing comma ([da5364c](https://github.com/reservoirprotocol/indexer-v3/commit/da5364c84cd4b5989cae66c353aa11cb5e6728b0))
* add missing parameters when posting to opensea ([fc7dcfb](https://github.com/reservoirprotocol/indexer-v3/commit/fc7dcfb6ce6d7c5c27fd03d6fd30beeb1f43b5b5))
* allow duplicated token metadata write jobs ([8622278](https://github.com/reservoirprotocol/indexer-v3/commit/8622278a07c318b1d509fc30754770193bc82a2a))
* asks and bids apis tweaks ([08a7518](https://github.com/reservoirprotocol/indexer-v3/commit/08a7518df5ddcda508166175b1cfc50473c0e190))
* attribute explore api should sort desc ([70767fb](https://github.com/reservoirprotocol/indexer-v3/commit/70767fbdfbe6ec146cce1b676be76dfee1130fbd))
* change hstore attributes insertion ([5ceda73](https://github.com/reservoirprotocol/indexer-v3/commit/5ceda73c648301febcee43f89a1835e157a7677c))
* change hstore attributes insertion ([d7e45a6](https://github.com/reservoirprotocol/indexer-v3/commit/d7e45a6b07e249164f68d6281e600dbf42e34b65))
* change stats query when filtering by attribute ([b13d4df](https://github.com/reservoirprotocol/indexer-v3/commit/b13d4df72cc45d8317d4f9d07d9e69feb33d0603))
* change to floorAskPrice ([c612798](https://github.com/reservoirprotocol/indexer-v3/commit/c6127981af71ac579eedda463893f43fa6995efc))
* change versions and clean up some code ([077e97f](https://github.com/reservoirprotocol/indexer-v3/commit/077e97fb5e827e5a622fc786e6ebe516cfc5b91e))
* collection entity parsing ([9d31365](https://github.com/reservoirprotocol/indexer-v3/commit/9d313655f2345d7ceb244dd0b92f54454d381b0e))
* contination bug ([#243](https://github.com/reservoirprotocol/indexer-v3/issues/243)) ([f0c5d53](https://github.com/reservoirprotocol/indexer-v3/commit/f0c5d53be623a6a9493a9491db72d6c2cb2c3b51))
* debug ([5173eab](https://github.com/reservoirprotocol/indexer-v3/commit/5173eab03c6dfb250c3c8edf22ac97c3664857e0))
* debug opensea order posting on rinkeby ([ab33d1e](https://github.com/reservoirprotocol/indexer-v3/commit/ab33d1e3065a4529c85010d28793cc931848856b))
* debug rarible full collection indexing ([956f659](https://github.com/reservoirprotocol/indexer-v3/commit/956f659ae899f6959bcaeaa236cd85b5a7fc989d))
* debugging ([c30a9a4](https://github.com/reservoirprotocol/indexer-v3/commit/c30a9a4eb64f0f7eb8a74f7a54b9adbce484f0db))
* debugging ([841ceef](https://github.com/reservoirprotocol/indexer-v3/commit/841ceef559ada0a7777a73f039196fc71b3cba25))
* debugging ([af6eccc](https://github.com/reservoirprotocol/indexer-v3/commit/af6eccc3c5ce91e8564bca8bbf9ab972cdf7a04c))
* debugging ([995fed7](https://github.com/reservoirprotocol/indexer-v3/commit/995fed7f2a6af143c8f03b35984a19a9de8bc7cd))
* default start and end timestamp of the floor ask events api in the code ([f73b033](https://github.com/reservoirprotocol/indexer-v3/commit/f73b0336ba068b1879d53e0943a5f7a523cdfdf7))
* deploy ([dc911ed](https://github.com/reservoirprotocol/indexer-v3/commit/dc911ed73b102fd784a91536cb37af5a3390d520))
* deploy ([18f4ba4](https://github.com/reservoirprotocol/indexer-v3/commit/18f4ba417ddd4e56710a4772120afd73f9c34fcb))
* deploy ([bad4757](https://github.com/reservoirprotocol/indexer-v3/commit/bad4757737e08bd81707c1cd2d0286388c5b2c22))
* deploy ([5cafdbc](https://github.com/reservoirprotocol/indexer-v3/commit/5cafdbc9c1bd6751a7d63d942ed4177c067fb732))
* deploy ([2c8b781](https://github.com/reservoirprotocol/indexer-v3/commit/2c8b78131b1dbff52a058659a831074d9bd76b08))
* do not return any values from query ([c3a2e67](https://github.com/reservoirprotocol/indexer-v3/commit/c3a2e67ea36449a85fbdc68de529f23be3ead635))
* do not return any values from query ([1bc5715](https://github.com/reservoirprotocol/indexer-v3/commit/1bc5715baeec6baf3c57c64de28d2ff30dd1fc59))
* enforce passing the collection together with the attributes ([7e262b6](https://github.com/reservoirprotocol/indexer-v3/commit/7e262b6515dbe11446fada027d44688e7327d73d))
* ensure a single worker fetches metadata ([7590473](https://github.com/reservoirprotocol/indexer-v3/commit/75904738571cdf82c70d06066e24b649998a44ff))
* explicit cast to postgres numeric type ([7fb5573](https://github.com/reservoirprotocol/indexer-v3/commit/7fb557365147f1ce079864f9d649eaae37614cfd))
* handle duplicated collection slugs ([315adb7](https://github.com/reservoirprotocol/indexer-v3/commit/315adb74620e26af0457c254fb419f76da972db5))
* handle duplicated collection slugs ([60f5331](https://github.com/reservoirprotocol/indexer-v3/commit/60f5331b46700d03dbd236272cfc1837e96d0a67))
* handle pre-approvals of common exchanges ([6dd7e48](https://github.com/reservoirprotocol/indexer-v3/commit/6dd7e4881f27c9823f04833e6dc3c47f3569d435))
* increase metadata fetch concurrency ([6aa4a29](https://github.com/reservoirprotocol/indexer-v3/commit/6aa4a29ea79edfbf8314ba28ca54cbd1636bd9fc))
* increase metadata fetch timeout ([ac677c8](https://github.com/reservoirprotocol/indexer-v3/commit/ac677c87ecd6fd47017e5b193bf6c4bafae6f5cb))
* increase payload size limit for admin metadata index api ([687f2a6](https://github.com/reservoirprotocol/indexer-v3/commit/687f2a6f465c8013caf4fddf48719d9cc9f5d27b))
* insert newly minted tokens into corresponding collection-wide token sets ([d7d29e3](https://github.com/reservoirprotocol/indexer-v3/commit/d7d29e3e2757ec034098439367c75b2cc815c6d8))
* make the owner nullable in the tokens details api ([9d3aa0e](https://github.com/reservoirprotocol/indexer-v3/commit/9d3aa0e7c6e333e13277fc19e64f3b554c282fb8))
* merge conflicts ([fe175ab](https://github.com/reservoirprotocol/indexer-v3/commit/fe175ab281e9f47bbde2597740331f253adbfec7))
* optimize get user collections api ([b77e6fa](https://github.com/reservoirprotocol/indexer-v3/commit/b77e6fa5ec9f5fc77d47ee4a6ab570a830063718))
* orders asks and bids api tweaks ([f3644a4](https://github.com/reservoirprotocol/indexer-v3/commit/f3644a4d0cf683f262105ef0d19763f87e82a079))
* proper token set top buy query ([75457ff](https://github.com/reservoirprotocol/indexer-v3/commit/75457fff8766b534eaa3e8798d16a955853458ae))
* proper wyvern payment token detection ([e80d2ec](https://github.com/reservoirprotocol/indexer-v3/commit/e80d2ec5ec6d0c70e8b7b46a06973ea5e8bfb96c))
* properly handle attribute filtering on collection attributes apis ([0e011a4](https://github.com/reservoirprotocol/indexer-v3/commit/0e011a4bc3439476a88515abbd27adef0699f92b))
* properly handle attribute filtering on collection attributes apis ([082516f](https://github.com/reservoirprotocol/indexer-v3/commit/082516ffaf3347549bc1492a39dedbdd541c27c3))
* properly handle inactive orders retrieval ([5e2a942](https://github.com/reservoirprotocol/indexer-v3/commit/5e2a94225dca225030fe1c649fada02ecbf302de))
* properly handle list token sets ([4bb8164](https://github.com/reservoirprotocol/indexer-v3/commit/4bb81646637167a696a4607778f1cc7603012ecc))
* properly handle list token sets with attributes ([4674d84](https://github.com/reservoirprotocol/indexer-v3/commit/4674d844674b535c8597c02f03f2fa3789c80fe3))
* properly handle retrieving null sources ([1187c36](https://github.com/reservoirprotocol/indexer-v3/commit/1187c36a116383b8ef57d934154f917332f4e218))
* redeploy ([6dcdfc8](https://github.com/reservoirprotocol/indexer-v3/commit/6dcdfc82b1804b90e4a0f34a0b7dfac6ebe88255))
* remove concurrency from metadata write queue ([7cfc037](https://github.com/reservoirprotocol/indexer-v3/commit/7cfc03726dcfdc6fbe224d415c72bbdf9be86d39))
* remove debug log ([2904e78](https://github.com/reservoirprotocol/indexer-v3/commit/2904e782c8a6252fda1fc360e2bd242e20d33521))
* remove debug log ([41ffb97](https://github.com/reservoirprotocol/indexer-v3/commit/41ffb977ce9ad80d1cc81d29f24296a800fd1c84))
* remove debug logs ([de32984](https://github.com/reservoirprotocol/indexer-v3/commit/de32984ee4cb53bf2ef94d9245d26b10a70871a0))
* remove initial token attributes deletion and increase concurrency ([e68a441](https://github.com/reservoirprotocol/indexer-v3/commit/e68a441c8adb3096925a79c730a542ccf064ccd3))
* remove join on tokens when fetching collections ([04fb8f8](https://github.com/reservoirprotocol/indexer-v3/commit/04fb8f81f804d9639642a423511ad3fd3e7043ed))
* remove token attributes deletion ([4556b08](https://github.com/reservoirprotocol/indexer-v3/commit/4556b08ad29094d1787f5034bcb9163e1f1703d8))
* repair build ([e6e0b56](https://github.com/reservoirprotocol/indexer-v3/commit/e6e0b56b89536497508a0c6ae2fdc013790acb88))
* revert temporary timeout increase and add improvement idea for updating expired orders ([370dfe0](https://github.com/reservoirprotocol/indexer-v3/commit/370dfe01dda87d36ccc50fa4a3c89bb28b7e7154))
* skip metadata for unknown tokens ([5fe9946](https://github.com/reservoirprotocol/indexer-v3/commit/5fe9946339de2c96841502f38faef39c3b523102))
* skip metadata write jobs with invalid data ([972afba](https://github.com/reservoirprotocol/indexer-v3/commit/972afba0f803e1cd74f0ffb2af061e1624d8518e))
* skip unknown collections ([73ea6a9](https://github.com/reservoirprotocol/indexer-v3/commit/73ea6a97ca693a6416f157ec993699ecab96af78))
* stringify all metadata keys and values before inserting to database ([9006f09](https://github.com/reservoirprotocol/indexer-v3/commit/9006f0948338a8c23f4405832cf95227f331d4bb))
* temporary internal database timeouts increase ([16e3c86](https://github.com/reservoirprotocol/indexer-v3/commit/16e3c8650f9f24403c4b16fa897b145c77a0ba07))
* temporary script for backfilling all orders' contract ([276128c](https://github.com/reservoirprotocol/indexer-v3/commit/276128cf9b70c53728faf3b31fa3d5c85eba41cb))
* testing ([6920c1d](https://github.com/reservoirprotocol/indexer-v3/commit/6920c1d7c2b094b7f524299f1e567dd4a38491f0))
* top sell value from users tokens ([5e159bd](https://github.com/reservoirprotocol/indexer-v3/commit/5e159bd8687d854d342da8e77702537796bf4a08))
* transfer continuation node ([f3a1656](https://github.com/reservoirprotocol/indexer-v3/commit/f3a1656d5299bbfc4e84bcbb8253cb17afd3c5f9))
* tweak attributes all api ([7ed8f06](https://github.com/reservoirprotocol/indexer-v3/commit/7ed8f06a41b2ef6b5b8ce8849af6be56c9b960f7))
* tweak attributes all api ([d6ed9e9](https://github.com/reservoirprotocol/indexer-v3/commit/d6ed9e9b19fc41471b0446e10d1c11665673d68b))
* tweak collection and stats apis ([bb515fe](https://github.com/reservoirprotocol/indexer-v3/commit/bb515fed45ed7a486240d29eed01bcddff12218a))
* tweak collection and stats apis ([889c775](https://github.com/reservoirprotocol/indexer-v3/commit/889c775624d0167980ddb9775557bb1a24547f4a))
* tweaks to the sales and transfers apis ([db520bc](https://github.com/reservoirprotocol/indexer-v3/commit/db520bcf0d21727c9579e5a13621f217249c37e4))
* update api response ([e61206a](https://github.com/reservoirprotocol/indexer-v3/commit/e61206a65d8c4dac5dcbedb76dede7baab1f37cb))
* update collection name ([4861d4d](https://github.com/reservoirprotocol/indexer-v3/commit/4861d4d5747661ab596995827d96106f8f3f2e5d))
* update metadata index api query ([469d4c0](https://github.com/reservoirprotocol/indexer-v3/commit/469d4c0653d3b36a2d515950e29fa0da21ef3c14))
* update migration indexes ([25aa845](https://github.com/reservoirprotocol/indexer-v3/commit/25aa845a1a7cda46ca8ced665c7a698cf5161600))
* use nulls last when sorting collections by volume ([e0b7e8c](https://github.com/reservoirprotocol/indexer-v3/commit/e0b7e8cf9ed2403d30cf0834007aac8dd78a3d2d))
* user collections response type ([b5db3ad](https://github.com/reservoirprotocol/indexer-v3/commit/b5db3ad4e320449a6574d1b0bae57e004cc5c86a))<|MERGE_RESOLUTION|>--- conflicted
+++ resolved
@@ -2,8 +2,6 @@
 
 All notable changes to this project will be documented in this file. See [standard-version](https://github.com/conventional-changelog/standard-version) for commit guidelines.
 
-<<<<<<< HEAD
-=======
 ### 5.65.6 (2022-05-13)
 
 ### 5.65.5 (2022-05-13)
@@ -25,7 +23,6 @@
 
 ### 5.64.9 (2022-05-12)
 
->>>>>>> abb28dbe
 ### 5.64.8 (2022-05-12)
 
 ### 5.64.7 (2022-05-12)
