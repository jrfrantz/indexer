--- conflicted
+++ resolved
@@ -2,8 +2,6 @@
 
 All notable changes to this project will be documented in this file. See [standard-version](https://github.com/conventional-changelog/standard-version) for commit guidelines.
 
-<<<<<<< HEAD
-=======
 ### 5.81.23 (2022-05-31)
 
 ### 5.81.22 (2022-05-30)
@@ -20,7 +18,6 @@
 
 ### 5.81.16 (2022-05-30)
 
->>>>>>> 3ffa13eb
 ### 5.81.15 (2022-05-27)
 
 ### 5.81.14 (2022-05-27)
