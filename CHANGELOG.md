--- conflicted
+++ resolved
@@ -2,8 +2,6 @@
 
 All notable changes to this project will be documented in this file. See [standard-version](https://github.com/conventional-changelog/standard-version) for commit guidelines.
 
-<<<<<<< HEAD
-=======
 ### 5.75.4 (2022-05-20)
 
 ### 5.75.3 (2022-05-20)
@@ -40,7 +38,6 @@
 
 * stop full collections tokens refresh ([3c3aeb6](https://github.com/reservoirprotocol/indexer-v3/commit/3c3aeb67f0f6651ce94aa85ce69994075389da1f))
 
->>>>>>> 8cafecb3
 ## 5.72.0 (2022-05-19)
 
 
