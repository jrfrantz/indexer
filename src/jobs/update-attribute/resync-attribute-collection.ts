--- conflicted
+++ resolved
@@ -99,18 +99,6 @@
   worker.on("error", (error) => {
     logger.error(QUEUE_NAME, `Worker errored: ${error}`);
   });
-<<<<<<< HEAD
-
-  redlock
-    .acquire(["attribute-collection"], 60 * 60 * 24 * 30 * 1000)
-    .then(async () => {
-      await addToQueue();
-    })
-    .catch(() => {
-      // Skip on any errors
-    });
-=======
->>>>>>> 63b8a4dc
 }
 
 export const addToQueue = async (continuation = "") => {
