export * as foundation from "@/orderbook/orders/foundation";
export * as looksRare from "@/orderbook/orders/looks-rare";
export * as openDao from "@/orderbook/orders/opendao";
export * as seaport from "@/orderbook/orders/seaport";
export * as x2y2 from "@/orderbook/orders/x2y2";
export * as zeroExV4 from "@/orderbook/orders/zeroex-v4";

export type OrderKind =
  | "wyvern-v2"
  | "wyvern-v2.3"
  | "looks-rare"
  | "zeroex-v4-erc721"
  | "zeroex-v4-erc1155"
  | "opendao-erc721"
  | "opendao-erc1155"
  | "foundation"
  | "x2y2"
  | "seaport"
  | "rarible"
  | "element-erc721"
  | "element-erc1155"
  | "quixotic"
<<<<<<< HEAD
  | "nouns";
=======
  | "zora-v3";
>>>>>>> 8f78bb55
<|MERGE_RESOLUTION|>--- conflicted
+++ resolved
@@ -20,8 +20,5 @@
   | "element-erc721"
   | "element-erc1155"
   | "quixotic"
-<<<<<<< HEAD
-  | "nouns";
-=======
-  | "zora-v3";
->>>>>>> 8f78bb55
+  | "nouns"
+  | "zora-v3";