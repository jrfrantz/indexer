/* eslint-disable @typescript-eslint/no-explicit-any */
import _ from "lodash";

import { redis } from "@/common/redis";
import { idb, redb } from "@/common/db";
import {
  RateLimitRuleEntity,
  RateLimitRuleEntityParams,
  RateLimitRuleOptions,
  RateLimitRuleUpdateParams,
} from "@/models/rate-limit-rules/rate-limit-rule-entity";
import { channels } from "@/pubsub/channels";
import { logger } from "@/common/logger";
import { ApiKeyManager } from "@/models/api-keys";

export class RateLimitRules {
  private static instance: RateLimitRules;

  public rules: Map<string, RateLimitRuleEntity>;

  // eslint-disable-next-line @typescript-eslint/no-empty-function
  private constructor() {
    this.rules = new Map();
  }

  private async loadData(forceDbLoad = false) {
    // Try to load from cache
    const rulesCache = await redis.get(RateLimitRules.getCacheKey());
    let rules: RateLimitRuleEntityParams[];

    if (_.isNull(rulesCache) || forceDbLoad) {
      // If no cache load from DB
      rules = await redb.manyOrNone(`SELECT * FROM rate_limit_rules`);
      await redis.set(RateLimitRules.getCacheKey(), JSON.stringify(rules), "EX", 60 * 60 * 24);
    } else {
      // Parse the cache data
      rules = JSON.parse(rulesCache);
    }

    for (const rule of rules) {
      const rateLimitRule = new RateLimitRuleEntity(rule);

      this.rules.set(
        RateLimitRules.getRuleKey(
          rateLimitRule.route,
          rateLimitRule.method,
          rateLimitRule.tier,
          rateLimitRule.apiKey
        ),
        rateLimitRule
      );
    }
  }

  public static getRuleKey(route: string, method: string, tier: number | null, apiKey: string) {
    return `${route}:${method}:${_.isNull(tier) ? "" : tier}:${apiKey}`;
  }

  public static getDefaultRuleKeyForTier(tier: number) {
    return RateLimitRules.getRuleKey("/", "", tier, "");
  }

  public static getCacheKey() {
    return "rate-limit-rules";
  }

  public static async forceDataReload() {
    if (RateLimitRules.instance) {
      await RateLimitRules.instance.loadData(true);
    }
  }

  public static async getInstance() {
    if (!this.instance) {
      this.instance = new RateLimitRules();
      await this.instance.loadData();
    }

    return this.instance;
  }

  public static async create(
    route: string,
    apiKey: string,
    method: string,
    tier: number | null,
    options: RateLimitRuleOptions
  ) {
    const query = `INSERT INTO rate_limit_rules (route, api_key, method, tier, options)
                   VALUES ($/route/, $/apiKey/, $/method/, $/tier/, $/options:json/)
                   RETURNING *`;

    const values = {
      route,
      apiKey,
      method,
      tier,
      options,
    };

    const rateLimitRule = await idb.oneOrNone(query, values);
    const rateLimitRuleEntity = new RateLimitRuleEntity(rateLimitRule);

    await RateLimitRules.forceDataReload(); // reload the cache
    await redis.publish(
      channels.rateLimitRuleUpdated,
      `New rate limit rule ${JSON.stringify(rateLimitRuleEntity)}`
    );

    logger.info(
      "rate-limit-rules",
      `New rate limit rule ${JSON.stringify(rateLimitRuleEntity)} was created`
    );

    return rateLimitRuleEntity;
  }

  public static async update(id: number, fields: RateLimitRuleUpdateParams) {
    let updateString = "";
    let jsonBuildObject = "";

    const replacementValues = {
      id,
    };

    _.forEach(fields, (param, fieldName) => {
      if (fieldName === "options") {
        _.forEach(fields.options, (value, key) => {
          if (!_.isUndefined(value)) {
            jsonBuildObject += `'${key}', $/${key}/,`;
            (replacementValues as any)[key] = value;
          }
        });

        jsonBuildObject = _.trimEnd(jsonBuildObject, ",");

        if (jsonBuildObject !== "") {
          updateString += `options = options || jsonb_build_object (${jsonBuildObject}),`;
        }
      } else if (!_.isUndefined(param)) {
        updateString += `${_.snakeCase(fieldName)} = $/${fieldName}/,`;
        (replacementValues as any)[fieldName] = param;
      }
    });

    updateString = _.trimEnd(updateString, ",");

    const query = `UPDATE rate_limit_rules
                   SET ${updateString}
                   WHERE id = $/id/`;

    await idb.none(query, replacementValues);
<<<<<<< HEAD
    await RateLimitRules.forceDataReload(); // reload the cache
    await redis.publish(channels.rateLimitRuleUpdated, `Updated rule id ${id}`);
  }

  public static async delete(id: number) {
    const query = `DELETE FROM rate_limit_rules
                   WHERE id = $/id/`;

    const values = {
      id,
    };

    await idb.none(query, values);
    await RateLimitRules.forceDataReload(); // reload the cache
    await redis.publish(channels.rateLimitRuleUpdated, `Deleted rule id ${id}`);
=======
    await redis.publish(channels.rateLimitRuleUpdated, `Updated rule id ${id}`);
>>>>>>> 3b30f70f
  }

  public static async getApiKeyRateLimits(key: string) {
    const apiKey = await ApiKeyManager.getApiKey(key);
    const tier = apiKey?.tier || 0;

    const query = `SELECT *
                   FROM rate_limit_rules
                   WHERE tier = $/tier/ OR tier IS NULL OR api_key = $/key/`;

    const values = {
      tier,
      key,
    };

    const rules: RateLimitRuleEntityParams[] = await redb.manyOrNone(query, values);
    return _.map(rules, (rule) => new RateLimitRuleEntity(rule));
  }

  public getRule(route: string, method: string, tier: number, apiKey = "") {
    let rule: RateLimitRuleEntity | undefined;

    // Check for api key specific rule on the route method
    rule = this.rules.get(RateLimitRules.getRuleKey(route, method, null, apiKey));
    if (rule) {
      return rule;
    }

    // Check for api key specific rule on the route
    rule = this.rules.get(RateLimitRules.getRuleKey(route, "", null, apiKey));
    if (rule) {
      return rule;
    }

    // Check for route method rule for the given tier
    rule = this.rules.get(RateLimitRules.getRuleKey(route, method, tier, ""));
    if (rule) {
      return rule;
    }

    // Check for route method rule for all tiers
    rule = this.rules.get(RateLimitRules.getRuleKey(route, method, null, ""));
    if (rule) {
      return rule;
    }

    // Check for route all methods rule
    rule = this.rules.get(RateLimitRules.getRuleKey(route, "", tier, ""));
    if (rule) {
      return rule;
    }

    // Check for route all methods rule all tiers
    rule = this.rules.get(RateLimitRules.getRuleKey(route, "", null, ""));
    if (rule) {
      return rule;
    }

    return this.rules.get(RateLimitRules.getDefaultRuleKeyForTier(tier));
  }

  public getAllRules() {
    return RateLimitRules.instance.rules;
  }
}<|MERGE_RESOLUTION|>--- conflicted
+++ resolved
@@ -150,8 +150,6 @@
                    WHERE id = $/id/`;
 
     await idb.none(query, replacementValues);
-<<<<<<< HEAD
-    await RateLimitRules.forceDataReload(); // reload the cache
     await redis.publish(channels.rateLimitRuleUpdated, `Updated rule id ${id}`);
   }
 
@@ -166,9 +164,6 @@
     await idb.none(query, values);
     await RateLimitRules.forceDataReload(); // reload the cache
     await redis.publish(channels.rateLimitRuleUpdated, `Deleted rule id ${id}`);
-=======
-    await redis.publish(channels.rateLimitRuleUpdated, `Updated rule id ${id}`);
->>>>>>> 3b30f70f
   }
 
   public static async getApiKeyRateLimits(key: string) {
