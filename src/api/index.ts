--- conflicted
+++ resolved
@@ -88,15 +88,9 @@
     }
   );
 
-<<<<<<< HEAD
-=======
-  // Create all supported sources
-  await Sources.syncSources();
-
   // Getting rate limit instance will load rate limit rules into memory
   await RateLimitRules.getInstance();
 
->>>>>>> 890e4753
   const apiDescription =
     "You are viewing the reference docs for the Reservoir API.\
     \
