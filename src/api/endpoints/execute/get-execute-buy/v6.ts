--- conflicted
+++ resolved
@@ -44,11 +44,8 @@
               "x2y2",
               "universe",
               "rarible",
-<<<<<<< HEAD
-              "infinity"
-=======
+              "infinity",
               "sudoswap"
->>>>>>> f99a6319
             )
             .required(),
           data: Joi.object().required(),
