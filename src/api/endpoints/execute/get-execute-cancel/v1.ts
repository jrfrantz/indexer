/* eslint-disable @typescript-eslint/no-explicit-any */

import * as Boom from "@hapi/boom";
import { Request, RouteOptions } from "@hapi/hapi";
import * as Sdk from "@reservoir0x/sdk";
import Joi from "joi";

import { redb } from "@/common/db";
import { logger } from "@/common/logger";
import { bn, toBuffer } from "@/common/utils";
import { config } from "@/config/index";

const version = "v1";

export const getExecuteCancelV1Options: RouteOptions = {
  description: "Cancel order",
  notes: "Cancel an existing order on any marketplace",
<<<<<<< HEAD
  tags: ["api", "Router"],
=======
  tags: ["api", "x-deprecated"],
>>>>>>> db8c28ed
  plugins: {
    "hapi-swagger": {
      order: 11,
      deprecated: true,
    },
  },
  validate: {
    query: Joi.object({
      id: Joi.string()
        .required()
        .description(
          "Order Id. Example: `0x1544e82e6f2174f26233abcc35f3d478fa9c92926a91465430657987aea7d748`"
        ),
      maker: Joi.string()
        .lowercase()
        .pattern(/^0x[a-fA-F0-9]{40}$/)
        .required()
        .description(
          "Address of wallet cancelling the order. Example: `0xF296178d553C8Ec21A2fBD2c5dDa8CA9ac905A00`"
        ),
      maxFeePerGas: Joi.string()
        .pattern(/^[0-9]+$/)
        .description("Optional. Set custom gas price"),
      maxPriorityFeePerGas: Joi.string()
        .pattern(/^[0-9]+$/)
        .description("Optional. Set custom gas price"),
    }),
  },
  response: {
    schema: Joi.object({
      steps: Joi.array().items(
        Joi.object({
          action: Joi.string().required(),
          description: Joi.string().required(),
          status: Joi.string().valid("complete", "incomplete").required(),
          kind: Joi.string()
            .valid("request", "signature", "transaction", "confirmation")
            .required(),
          data: Joi.object(),
        })
      ),
      query: Joi.object(),
    }).label(`getExecuteCancel${version.toUpperCase()}Response`),
    failAction: (_request, _h, error) => {
      logger.error(`get-execute-cancel-${version}-handler`, `Wrong response schema: ${error}`);
      throw error;
    },
  },
  handler: async (request: Request) => {
    const query = request.query as any;

    try {
      // Fetch the order to get cancelled.
      const orderResult = await redb.oneOrNone(
        `
          SELECT "kind", "raw_data" FROM "orders"
          WHERE "id" = $/id/
            AND "maker" = $/maker/
            AND ("fillability_status" = 'fillable' OR "fillability_status" = 'no-balance')
        `,
        {
          id: query.id,
          maker: toBuffer(query.maker),
        }
      );

      // Return early in case no order was found.
      if (!orderResult) {
        throw Boom.badData("No matching order");
      }

      // Set up generic cancellation steps.
      const generateSteps = (side: "buy" | "sell") => [
        {
          action: side === "sell" ? "Submit cancellation" : "Cancel offer",
          description: `To cancel this ${
            side === "sell" ? "listing" : "offer"
          } you must confirm the transaction and pay the gas fee`,
          kind: "transaction",
        },
        {
          action: "Confirmation",
          description: `Verify that the ${
            side === "sell" ? "listing" : "offer"
          } was successfully cancelled`,
          kind: "confirmation",
        },
      ];

      switch (orderResult.kind) {
        case "wyvern-v2.3": {
          const order = new Sdk.WyvernV23.Order(config.chainId, orderResult.raw_data);

          // Generate exchange-specific cancellation transaction.
          const exchange = new Sdk.WyvernV23.Exchange(config.chainId);
          const cancelTx = exchange.cancelTransaction(query.maker, order);

          const steps = generateSteps(
            order.params.side === Sdk.WyvernV23.Types.OrderSide.SELL ? "sell" : "buy"
          );
          return {
            steps: [
              {
                ...steps[0],
                status: "incomplete",
                data: {
                  ...cancelTx,
                  maxFeePerGas: query.maxFeePerGas
                    ? bn(query.maxFeePerGas).toHexString()
                    : undefined,
                  maxPriorityFeePerGas: query.maxPriorityFeePerGas
                    ? bn(query.maxPriorityFeePerGas).toHexString()
                    : undefined,
                },
              },
              {
                ...steps[1],
                status: "incomplete",
                data: {
                  endpoint: `/orders/executed/v1?ids=${order.prefixHash()}`,
                  method: "GET",
                },
              },
            ],
          };
        }

        case "seaport": {
          const order = new Sdk.Seaport.Order(config.chainId, orderResult.raw_data);

          // Generate exchange-specific cancellation transaction.
          const exchange = new Sdk.Seaport.Exchange(config.chainId);
          const cancelTx = exchange.cancelOrderTx(query.maker, order);

          const steps = generateSteps(order.getInfo()!.side);
          return {
            steps: [
              {
                ...steps[0],
                status: "incomplete",
                data: {
                  ...cancelTx,
                  maxFeePerGas: query.maxFeePerGas
                    ? bn(query.maxFeePerGas).toHexString()
                    : undefined,
                  maxPriorityFeePerGas: query.maxPriorityFeePerGas
                    ? bn(query.maxPriorityFeePerGas).toHexString()
                    : undefined,
                },
              },
              {
                ...steps[1],
                status: "incomplete",
                data: {
                  endpoint: `/orders/executed/v1?ids=${order.hash()}`,
                  method: "GET",
                },
              },
            ],
          };
        }

        case "looks-rare": {
          const order = new Sdk.LooksRare.Order(config.chainId, orderResult.raw_data);

          // Generate exchange-specific cancellation transaction.
          const exchange = new Sdk.LooksRare.Exchange(config.chainId);
          const cancelTx = exchange.cancelOrderTx(query.maker, order);

          const steps = generateSteps(order.params.isOrderAsk ? "sell" : "buy");
          return {
            steps: [
              {
                ...steps[0],
                status: "incomplete",
                data: {
                  ...cancelTx,
                  maxFeePerGas: query.maxFeePerGas
                    ? bn(query.maxFeePerGas).toHexString()
                    : undefined,
                  maxPriorityFeePerGas: query.maxPriorityFeePerGas
                    ? bn(query.maxPriorityFeePerGas).toHexString()
                    : undefined,
                },
              },
              {
                ...steps[1],
                status: "incomplete",
                data: {
                  endpoint: `/orders/executed/v1?ids=${order.hash()}`,
                  method: "GET",
                },
              },
            ],
          };
        }

        case "opendao-erc721":
        case "opendao-erc1155": {
          const order = new Sdk.OpenDao.Order(config.chainId, orderResult.raw_data);

          // Generate exchange-specific cancellation transaction.
          const exchange = new Sdk.OpenDao.Exchange(config.chainId);
          const cancelTx = exchange.cancelOrderTx(query.maker, order);

          const steps = generateSteps(
            order.params.direction === Sdk.OpenDao.Types.TradeDirection.SELL ? "sell" : "buy"
          );
          return {
            steps: [
              {
                ...steps[0],
                status: "incomplete",
                data: {
                  ...cancelTx,
                  maxFeePerGas: query.maxFeePerGas
                    ? bn(query.maxFeePerGas).toHexString()
                    : undefined,
                  maxPriorityFeePerGas: query.maxPriorityFeePerGas
                    ? bn(query.maxPriorityFeePerGas).toHexString()
                    : undefined,
                },
              },
              {
                ...steps[1],
                status: "incomplete",
                data: {
                  endpoint: `/orders/executed/v1?ids=${order.hash()}`,
                  method: "GET",
                },
              },
            ],
          };
        }

        case "zeroex-v4-erc721":
        case "zeroex-v4-erc1155": {
          const order = new Sdk.ZeroExV4.Order(config.chainId, orderResult.raw_data);

          // Generate exchange-specific cancellation transaction.
          const exchange = new Sdk.ZeroExV4.Exchange(config.chainId);
          const cancelTx = exchange.cancelOrderTx(query.maker, order);

          const steps = generateSteps(
            order.params.direction === Sdk.ZeroExV4.Types.TradeDirection.SELL ? "sell" : "buy"
          );
          return {
            steps: [
              {
                ...steps[0],
                status: "incomplete",
                data: {
                  ...cancelTx,
                  maxFeePerGas: query.maxFeePerGas
                    ? bn(query.maxFeePerGas).toHexString()
                    : undefined,
                  maxPriorityFeePerGas: query.maxPriorityFeePerGas
                    ? bn(query.maxPriorityFeePerGas).toHexString()
                    : undefined,
                },
              },
              {
                ...steps[1],
                status: "incomplete",
                data: {
                  endpoint: `/orders/executed/v1?ids=${order.hash()}`,
                  method: "GET",
                },
              },
            ],
          };
        }

        // TODO: Integrate X2Y2 order cancelling

        default: {
          throw Boom.notImplemented("Unsupported order kind");
        }
      }
    } catch (error) {
      logger.error(`get-execute-cancel-${version}-handler`, `Handler failure: ${error}`);
      throw error;
    }
  },
};<|MERGE_RESOLUTION|>--- conflicted
+++ resolved
@@ -15,11 +15,7 @@
 export const getExecuteCancelV1Options: RouteOptions = {
   description: "Cancel order",
   notes: "Cancel an existing order on any marketplace",
-<<<<<<< HEAD
   tags: ["api", "Router"],
-=======
-  tags: ["api", "x-deprecated"],
->>>>>>> db8c28ed
   plugins: {
     "hapi-swagger": {
       order: 11,
