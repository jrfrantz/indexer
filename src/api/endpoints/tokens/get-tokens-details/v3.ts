--- conflicted
+++ resolved
@@ -399,13 +399,9 @@
 
         continuation = buildContinuation(continuation);
       }
+
       const sources = await Sources.getInstance();
 
-<<<<<<< HEAD
-=======
-      const sources = await Sources.getInstance();
-
->>>>>>> b9b36ce8
       const result = rawResult.map((r) => {
         const source = r.floor_sell_source_id
           ? sources.get(fromBuffer(r.floor_sell_source_id), fromBuffer(r.contract), r.token_id)
