--- conflicted
+++ resolved
@@ -678,15 +678,7 @@
           switch (query.sortBy) {
             case "rarity": {
               if (contArr.length !== 3) {
-<<<<<<< HEAD
                 throw new Error("Invalid continuation string used");
-=======
-                if (contArr.length === 2) {
-                  contArr = ["null", ...contArr];
-                } else {
-                  throw new Error("Invalid continuation string used");
-                }
->>>>>>> 792c14de
               }
               query.sortDirection = query.sortDirection || "asc"; // Default sorting for rarity is ASC
               const sign = query.sortDirection == "desc" ? "<" : ">";
@@ -701,15 +693,7 @@
 
             case "tokenId": {
               if (contArr.length !== 2) {
-<<<<<<< HEAD
                 throw new Error("Invalid continuation string used");
-=======
-                if (contArr.length === 1) {
-                  contArr = ["null", ...contArr];
-                } else {
-                  throw new Error("Invalid continuation string used");
-                }
->>>>>>> 792c14de
               }
               const sign = query.sortDirection == "desc" ? "<" : ">";
               conditions.push(`(t.contract, t.token_id) ${sign} ($/contContract/, $/contTokenId/)`);
@@ -723,15 +707,7 @@
             default:
               {
                 if (contArr.length !== 3) {
-<<<<<<< HEAD
                   throw new Error("Invalid continuation string used");
-=======
-                  if (contArr.length === 2) {
-                    contArr = ["null", ...contArr];
-                  } else {
-                    throw new Error("Invalid continuation string used");
-                  }
->>>>>>> 792c14de
                 }
                 const sign = query.sortDirection == "desc" ? "<" : ">";
                 const sortColumn = query.source
@@ -760,15 +736,7 @@
           }
         } else {
           if (contArr.length !== 2) {
-<<<<<<< HEAD
             throw new Error("Invalid continuation string used");
-=======
-            if (contArr.length === 1) {
-              contArr = ["null", ...contArr];
-            } else {
-              throw new Error("Invalid continuation string used");
-            }
->>>>>>> 792c14de
           }
           const sign = query.sortDirection == "desc" ? "<" : ">";
           conditions.push(`(t.contract, t.token_id) ${sign} ($/contContract/, $/contTokenId/)`);
