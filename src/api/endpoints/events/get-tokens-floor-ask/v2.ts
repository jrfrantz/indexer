/* eslint-disable @typescript-eslint/no-explicit-any */

import { Request, RouteOptions } from "@hapi/hapi";
import Joi from "joi";

import { edb } from "@/common/db";
import { logger } from "@/common/logger";
import {
  base64Regex,
  buildContinuation,
  formatEth,
  fromBuffer,
  splitContinuation,
  toBuffer,
} from "@/common/utils";
import { Sources } from "@/models/sources";

const version = "v2";

export const getTokensFloorAskV2Options: RouteOptions = {
  description: "Get updates any time the best price of a token changes",
  notes:
    "Every time the best price of a token changes (i.e. the 'floor ask'), an event is generated. This API is designed to be polled at high frequency, in order to keep an external system in sync with accurate prices for any token.\n\nThere are multiple event types, which describe what caused the change in price:\n\n- `new-order` > new listing at a lower price\n\n- `expiry` > the previous best listing expired\n\n- `sale` > the previous best listing was filled\n\n- `cancel` > the previous best listing was cancelled\n\n- `balance-change` > the best listing was invalidated due to no longer owning the NFT\n\n- `approval-change` > the best listing was invalidated due to revoked approval\n\n- `revalidation` > manual revalidation of orders (e.g. after a bug fixed) \n\n- `bootstrap` > initial loading of data, so that all tokens have a price associated\n\nSome considerations to keep in mind\n\n- Due to the complex nature of monitoring off-chain liquidity across multiple marketplaces, including dealing with block re-orgs, events should be considered 'relative' to the perspective of the indexer, ie _when they were discovered_, rather than _when they happened_. A more deterministic historical record of price changes is in development, but in the meantime, this method is sufficent for keeping an external system in sync with the best available prices.\n\n- Events are only generated if the best price changes. So if a new order or sale happens without changing the best price, no event is generated. This is more common with 1155 tokens, which have multiple owners and more depth. For this reason, if you need sales data, use the Sales API.",
  tags: ["api", "2. Aggregator"],
  plugins: {
    "hapi-swagger": {
      order: 1,
    },
  },
  validate: {
    query: Joi.object({
      contract: Joi.string()
        .lowercase()
        .pattern(/^0x[a-fA-F0-9]{40}/),
      token: Joi.string()
        .lowercase()
        .pattern(/^0x[a-fA-F0-9]{40}:[0-9]+$/)
        .description(
          "Filter to a particular token, e.g. `0x8d04a8c79ceb0889bdd12acdf3fa9d207ed3ff63:123`"
        ),
      startTimestamp: Joi.number().description(
        "Get events after a particular unix timestamp (inclusive)"
      ),
      endTimestamp: Joi.number().description(
        "Get events before a particular unix timestamp (inclusive)"
      ),
      sortDirection: Joi.string().valid("asc", "desc").default("desc"),
      continuation: Joi.string().pattern(base64Regex),
      limit: Joi.number().integer().min(1).max(1000).default(50),
    }).oxor("contract", "token"),
  },
  response: {
    schema: Joi.object({
      events: Joi.array().items(
        Joi.object({
          token: Joi.object({
            contract: Joi.string()
              .lowercase()
              .pattern(/^0x[a-fA-F0-9]{40}/),
            tokenId: Joi.string().pattern(/^[0-9]+$/),
          }),
          floorAsk: Joi.object({
            orderId: Joi.string().allow(null),
            maker: Joi.string()
              .lowercase()
              .pattern(/^0x[a-fA-F0-9]{40}/)
              .allow(null),
            price: Joi.number().unsafe().allow(null),
            validUntil: Joi.number().unsafe().allow(null),
            source: Joi.string().allow(null, ""),
          }),
          event: Joi.object({
            id: Joi.number().unsafe(),
            kind: Joi.string().valid(
              "new-order",
              "expiry",
              "sale",
              "cancel",
              "balance-change",
              "approval-change",
              "bootstrap",
              "revalidation",
              "reprice"
            ),
            previousPrice: Joi.number().unsafe().allow(null),
            txHash: Joi.string()
              .lowercase()
              .pattern(/^0x[a-fA-F0-9]{64}/)
              .allow(null),
            txTimestamp: Joi.number().allow(null),
            createdAt: Joi.string(),
          }),
        })
      ),
      continuation: Joi.string().pattern(base64Regex).allow(null),
    }).label(`getTokensFloorAsk${version.toUpperCase()}Response`),
    failAction: (_request, _h, error) => {
      logger.error(`get-tokens-floor-ask-${version}-handler`, `Wrong response schema: ${error}`);
      throw error;
    },
  },
  handler: async (request: Request) => {
    const query = request.query as any;

    try {
      let baseQuery = `
        SELECT
          orders.source_id,
          coalesce(
            nullif(date_part('epoch', upper(orders.valid_between)), 'Infinity'),
            0
          ) AS valid_until,
          token_floor_sell_events.id,
          token_floor_sell_events.kind,
          token_floor_sell_events.contract,
          token_floor_sell_events.token_id,
          token_floor_sell_events.order_id,
          token_floor_sell_events.maker,
          token_floor_sell_events.price,
          token_floor_sell_events.previous_price,
          token_floor_sell_events.tx_hash,
          token_floor_sell_events.tx_timestamp,
          extract(epoch from token_floor_sell_events.created_at) AS created_at
        FROM token_floor_sell_events
        LEFT JOIN orders
          ON token_floor_sell_events.order_id = orders.id
      `;

      // We default in the code so that these values don't appear in the docs
      if (!query.startTimestamp) {
        query.startTimestamp = 0;
      }
      if (!query.endTimestamp) {
        query.endTimestamp = 9999999999;
      }

      // Filters
      const conditions: string[] = [
        `token_floor_sell_events.created_at >= to_timestamp($/startTimestamp/)`,
        `token_floor_sell_events.created_at <= to_timestamp($/endTimestamp/)`,
      ];
      if (query.contract) {
        (query as any).contract = toBuffer(query.contract);
        conditions.push(`token_floor_sell_events.contract = $/contract/`);
      }
      if (query.token) {
        const [contract, tokenId] = query.token.split(":");

        (query as any).contract = toBuffer(contract);
        (query as any).tokenId = tokenId;
        conditions.push(`token_floor_sell_events.contract = $/contract/`);
        conditions.push(`token_floor_sell_events.token_id = $/tokenId/`);
      }
      if (query.continuation) {
        const [createdAt, id] = splitContinuation(query.continuation, /^\d+(.\d+)?_\d+$/);
        (query as any).createdAt = createdAt;
        (query as any).id = id;

        conditions.push(
          `(token_floor_sell_events.created_at, token_floor_sell_events.id) ${
            query.sortDirection === "asc" ? ">" : "<"
          } (to_timestamp($/createdAt/), $/id/)`
        );
      }
      if (conditions.length) {
        baseQuery += " WHERE " + conditions.map((c) => `(${c})`).join(" AND ");
      }

      // Sorting
      baseQuery += `
        ORDER BY
          token_floor_sell_events.created_at ${query.sortDirection},
          token_floor_sell_events.id ${query.sortDirection}
      `;

      // Pagination
      baseQuery += ` LIMIT $/limit/`;

      const rawResult = await edb.manyOrNone(baseQuery, query);

      let continuation = null;
      if (rawResult.length === query.limit) {
        continuation = buildContinuation(
          rawResult[rawResult.length - 1].created_at + "_" + rawResult[rawResult.length - 1].id
        );
      }

      const sources = await Sources.getInstance();
      const result = rawResult.map((r) => ({
        token: {
          contract: fromBuffer(r.contract),
          tokenId: r.token_id,
        },
        floorAsk: {
          orderId: r.order_id,
          maker: r.maker ? fromBuffer(r.maker) : null,
          price: r.price ? formatEth(r.price) : null,
          validUntil: r.price ? Number(r.valid_until) : null,
<<<<<<< HEAD
          source: r.source_id
            ? sources.getByAddress(fromBuffer(r.source_id))?.metadata?.name
            : null,
=======
          source: r.source_id ? sources.getByAddress(fromBuffer(r.source_id))?.name : null,
>>>>>>> 39551d17
        },
        event: {
          id: r.id,
          previousPrice: r.previous_price ? formatEth(r.previous_price) : null,
          kind: r.kind,
          txHash: r.tx_hash ? fromBuffer(r.tx_hash) : null,
          txTimestamp: r.tx_timestamp ? Number(r.tx_timestamp) : null,
          createdAt: new Date(r.created_at * 1000).toISOString(),
        },
      }));

      return {
        events: result,
        continuation,
      };
    } catch (error) {
      logger.error(`get-orders-${version}-handler`, `Handler failure: ${error}`);
      throw error;
    }
  },
};<|MERGE_RESOLUTION|>--- conflicted
+++ resolved
@@ -196,13 +196,7 @@
           maker: r.maker ? fromBuffer(r.maker) : null,
           price: r.price ? formatEth(r.price) : null,
           validUntil: r.price ? Number(r.valid_until) : null,
-<<<<<<< HEAD
-          source: r.source_id
-            ? sources.getByAddress(fromBuffer(r.source_id))?.metadata?.name
-            : null,
-=======
           source: r.source_id ? sources.getByAddress(fromBuffer(r.source_id))?.name : null,
->>>>>>> 39551d17
         },
         event: {
           id: r.id,
