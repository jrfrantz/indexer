--- conflicted
+++ resolved
@@ -37,15 +37,11 @@
       count(distinct("t"."token_id")) as "token_count",
       count(distinct("t"."token_id")) filter (where "t"."floor_sell_value" is not null) as "on_sale_count",
       min("t"."floor_sell_value") as "floor_sell_value",
-<<<<<<< HEAD
-      max("ts"."top_buy_value") as "top_buy_value"
-=======
       max("ts"."top_buy_value") as "top_buy_value",
       (array_agg(distinct("t"."image")))[1:4] as "sample_images",
       ((array_agg(
         "t"."floor_sell_value" order by "t"."floor_sell_value" asc
       ) filter (where "t"."floor_sell_value" is not null))::text[])[1:10] as "floor_sell_values"
->>>>>>> 7d325bf7
     from "attributes" "a"
     join "tokens" "t"
       on "a"."contract" = "t"."contract"
@@ -111,47 +107,9 @@
     with "x" as (${baseQuery})
     select
       "x".*,
-<<<<<<< HEAD
-      "y".*,
-      "z".*,
-      "w".*
-    from "x"
-    left join lateral (
-      select array(
-        select
-          "t"."image"
-        from "tokens" "t"
-        join "attributes" "a"
-          on "t"."contract" = "a"."contract"
-          and "t"."token_id" = "a"."token_id"
-        where "a"."collection_id" = "x"."collection_id"
-          and "a"."key" = "x"."key"
-          and "a"."value" = "x"."value"
-        limit 4
-      ) as "sample_images"
-    ) "y" on true
-    left join lateral (
-      select array(
-        select
-          "t"."floor_sell_value"
-        from "tokens" "t"
-        join "attributes" "a"
-          on "t"."contract" = "a"."contract"
-          and "t"."token_id" = "a"."token_id"
-        where "a"."collection_id" = "x"."collection_id"
-          and "a"."key" = "x"."key"
-          and "a"."value" = "x"."value"
-          and "t"."floor_sell_value" is not null
-        order by "t"."floor_sell_value" asc nulls last
-        limit 10
-      )::text[] as "floor_sell_values"
-    ) "z" on true
-    left join lateral (
-=======
       "y".*
     from "x"
     left join lateral (
->>>>>>> 7d325bf7
       select
         "o"."hash" as "top_buy_hash",
         "o"."value" as "top_buy_value",
@@ -165,11 +123,7 @@
         and "ts"."attribute_value" = "x"."value"
       order by "ts"."top_buy_hash" asc nulls last
       limit 1
-<<<<<<< HEAD
-    ) "w" on true
-=======
     ) "y" on true
->>>>>>> 7d325bf7
   `;
 
   return db.manyOrNone(baseQuery, filter).then((result) =>
