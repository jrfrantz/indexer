import { defaultAbiCoder } from "@ethersproject/abi";
import { Log } from "@ethersproject/abstract-provider";
import { AddressZero, HashZero } from "@ethersproject/constants";
import { keccak256 } from "@ethersproject/solidity";
import * as Sdk from "@reservoir0x/sdk";
import _ from "lodash";
import pLimit from "p-limit";

import { logger } from "@/common/logger";
<<<<<<< HEAD
import { idb, redb, pgp } from "@/common/db";
=======
import { idb, pgp, redb } from "@/common/db";
>>>>>>> f581b89a
import { baseProvider } from "@/common/provider";
import { bn, fromBuffer, toBuffer } from "@/common/utils";
import { config } from "@/config/index";
import { EventDataKind, getEventData } from "@/events-sync/data";
import * as es from "@/events-sync/storage";
import { parseEvent } from "@/events-sync/parser";
import * as blockCheck from "@/jobs/events-sync/block-check-queue";
import * as fillUpdates from "@/jobs/fill-updates/queue";
import * as orderUpdatesById from "@/jobs/order-updates/by-id-queue";
import * as orderUpdatesByMaker from "@/jobs/order-updates/by-maker-queue";
import * as orderbookOrders from "@/jobs/orderbook/orders-queue";
import * as tokenUpdatesMint from "@/jobs/token-updates/mint-queue";
import * as processActivityEvent from "@/jobs/activities/process-activity-event";
import * as removeUnsyncedEventsActivities from "@/jobs/activities/remove-unsynced-events-activities";
import * as blocksModel from "@/models/blocks";
import { OrderKind } from "@/orderbook/orders";
import * as Foundation from "@/orderbook/orders/foundation";
import * as syncEventsUtils from "@/events-sync/utils";

// TODO: Split into multiple files (by exchange)
// TODO: For simplicity, don't use bulk inserts/upserts for realtime
// processing (this will make things so much more flexible). However
// for backfill procesing, we should still use bulk operations so as
// to be performant enough. This might imply separate code to handle
// backfill vs realtime events.

export const syncEvents = async (
  fromBlock: number,
  toBlock: number,
  options?: {
    backfill?: boolean;
    eventDataKinds?: EventDataKind[];
  }
) => {
  // --- Handle: known router contract fills ---

  // Fills going through router contracts are to be handled in a
  // custom way so as to properly associate the maker and taker
  let routers: { [address: string]: string } = {};
  if (Sdk.Common.Addresses.Routers[config.chainId]) {
    routers = Sdk.Common.Addresses.Routers[config.chainId];
  }

  // --- Handle: fetch and process events ---

  // Cache blocks for efficiency
  const blocksCache = new Map<number, blocksModel.Block>();
  // Keep track of all handled `${block}-${blockHash}` pairs
  const blocksSet = new Set<string>();

  // Keep track of data needed by other processes that will get triggered
  const fillInfos: fillUpdates.FillInfo[] = [];
  const orderInfos: orderUpdatesById.OrderInfo[] = [];
  const makerInfos: orderUpdatesByMaker.MakerInfo[] = [];
  const mintInfos: tokenUpdatesMint.MintInfo[] = [];

  // Before proceeding, fetch all individual blocks within the current range
  const limit = pLimit(5);
  await Promise.all(
    _.range(fromBlock, toBlock + 1).map((block) =>
      limit(() => baseProvider.getBlockWithTransactions(block))
    )
  );

  // When backfilling, certain processes are disabled
  const backfill = Boolean(options?.backfill);
  const eventDatas = getEventData(options?.eventDataKinds);
  await baseProvider
    .getLogs({
      // Only keep unique topics (eg. an example of duplicated topics are
      // erc721 and erc20 transfers which have the exact same signature)
      topics: [[...new Set(eventDatas.map(({ topic }) => topic))]],
      fromBlock,
      toBlock,
    })
    .then(async (logs) => {
      const ftTransferEvents: es.ftTransfers.Event[] = [];
      const nftApprovalEvents: es.nftApprovals.Event[] = [];
      const nftTransferEvents: es.nftTransfers.Event[] = [];
      const bulkCancelEvents: es.bulkCancels.Event[] = [];
      const nonceCancelEvents: es.nonceCancels.Event[] = [];
      const cancelEvents: es.cancels.Event[] = [];
      const cancelEventsFoundation: es.cancels.Event[] = [];
      const fillEvents: es.fills.Event[] = [];
      const fillEventsPartial: es.fills.Event[] = [];
      const fillEventsFoundation: es.fills.Event[] = [];
      const foundationOrders: Foundation.OrderInfo[] = [];

      // Keep track of all events within the currently processing transaction
      let currentTx: string | undefined;
      let currentTxEvents: {
        log: Log;
        address: string;
        logIndex: number;
      }[] = [];

      const currentTxHasWethTransfer = () => {
        for (const event of currentTxEvents.slice(0, -1).reverse()) {
          const erc20EventData = getEventData(["erc20-transfer"])[0];
          if (
            event.log.topics[0] === erc20EventData.topic &&
            event.log.topics.length === erc20EventData.numTopics &&
            erc20EventData.addresses?.[event.log.address.toLowerCase()]
          ) {
            return true;
          }
        }
        return false;
      };

      for (const log of logs) {
        try {
          const baseEventParams = await parseEvent(log, blocksCache);
          blocksSet.add(`${log.blockNumber}-${log.blockHash}`);

          // It's quite important from a performance perspective to have
          // the block data available before proceeding with the events
          if (!blocksCache.has(baseEventParams.block)) {
            blocksCache.set(
              baseEventParams.block,
              await blocksModel.saveBlock({
                number: baseEventParams.block,
                hash: baseEventParams.blockHash,
                timestamp: baseEventParams.timestamp,
              })
            );
          }

          // Save the event in the currently processing transaction data
          if (currentTx !== baseEventParams.txHash) {
            currentTx = baseEventParams.txHash;
            currentTxEvents = [];
          }
          currentTxEvents.push({
            log,
            address: baseEventParams.address,
            logIndex: baseEventParams.logIndex,
          });

          // Find first matching event:
          // - matching topic
          // - matching number of topics (eg. indexed fields)
          // - matching addresses
          const eventData = eventDatas.find(
            ({ addresses, topic, numTopics }) =>
              log.topics[0] === topic &&
              log.topics.length === numTopics &&
              (addresses ? addresses[log.address.toLowerCase()] : true)
          );

          switch (eventData?.kind) {
            // Erc721

            case "erc721-transfer": {
              const parsedLog = eventData.abi.parseLog(log);
              const from = parsedLog.args["from"].toLowerCase();
              const to = parsedLog.args["to"].toLowerCase();
              const tokenId = parsedLog.args["tokenId"].toString();

              nftTransferEvents.push({
                kind: "erc721",
                from,
                to,
                tokenId,
                amount: "1",
                baseEventParams,
              });

              // Make sure to only handle the same data once per transaction
              const contextPrefix = `${baseEventParams.txHash}-${baseEventParams.address}-${tokenId}`;

              makerInfos.push({
                context: `${contextPrefix}-${from}-sell-balance`,
                maker: from,
                trigger: {
                  kind: "balance-change",
                  txHash: baseEventParams.txHash,
                  txTimestamp: baseEventParams.timestamp,
                },
                data: {
                  kind: "sell-balance",
                  contract: baseEventParams.address,
                  tokenId,
                },
              });
              makerInfos.push({
                context: `${contextPrefix}-${to}-sell-balance`,
                maker: to,
                trigger: {
                  kind: "balance-change",
                  txHash: baseEventParams.txHash,
                  txTimestamp: baseEventParams.timestamp,
                },
                data: {
                  kind: "sell-balance",
                  contract: baseEventParams.address,
                  tokenId,
                },
              });

              if (from === AddressZero) {
                mintInfos.push({
                  contract: baseEventParams.address,
                  tokenId,
                  mintedTimestamp: baseEventParams.timestamp,
                });
              }

              break;
            }

            // Erc1155

            case "erc1155-transfer-single": {
              const parsedLog = eventData.abi.parseLog(log);
              const from = parsedLog.args["from"].toLowerCase();
              const to = parsedLog.args["to"].toLowerCase();
              const tokenId = parsedLog.args["tokenId"].toString();
              const amount = parsedLog.args["amount"].toString();

              nftTransferEvents.push({
                kind: "erc1155",
                from,
                to,
                tokenId,
                amount,
                baseEventParams,
              });

              // Make sure to only handle the same data once per transaction
              const contextPrefix = `${baseEventParams.txHash}-${baseEventParams.address}-${tokenId}`;

              makerInfos.push({
                context: `${contextPrefix}-${from}-sell-balance`,
                maker: from,
                trigger: {
                  kind: "balance-change",
                  txHash: baseEventParams.txHash,
                  txTimestamp: baseEventParams.timestamp,
                },
                data: {
                  kind: "sell-balance",
                  contract: baseEventParams.address,
                  tokenId,
                },
              });
              makerInfos.push({
                context: `${contextPrefix}-${to}-sell-balance`,
                maker: to,
                trigger: {
                  kind: "balance-change",
                  txHash: baseEventParams.txHash,
                  txTimestamp: baseEventParams.timestamp,
                },
                data: {
                  kind: "sell-balance",
                  contract: baseEventParams.address,
                  tokenId,
                },
              });

              if (from === AddressZero) {
                mintInfos.push({
                  contract: baseEventParams.address,
                  tokenId,
                  mintedTimestamp: baseEventParams.timestamp,
                });
              }

              break;
            }

            case "erc1155-transfer-batch": {
              const parsedLog = eventData.abi.parseLog(log);
              const from = parsedLog.args["from"].toLowerCase();
              const to = parsedLog.args["to"].toLowerCase();
              const tokenIds = parsedLog.args["tokenIds"].map(String);
              const amounts = parsedLog.args["amounts"].map(String);

              const count = Math.min(tokenIds.length, amounts.length);
              for (let i = 0; i < count; i++) {
                nftTransferEvents.push({
                  kind: "erc1155",
                  from,
                  to,
                  tokenId: tokenIds[i],
                  amount: amounts[i],
                  baseEventParams: {
                    ...baseEventParams,
                    batchIndex: i + 1,
                  },
                });

                // Make sure to only handle the same data once per transaction
                const contextPrefix = `${baseEventParams.txHash}-${baseEventParams.address}-${tokenIds[i]}`;

                makerInfos.push({
                  context: `${contextPrefix}-${from}-sell-balance`,
                  maker: from,
                  trigger: {
                    kind: "balance-change",
                    txHash: baseEventParams.txHash,
                    txTimestamp: baseEventParams.timestamp,
                  },
                  data: {
                    kind: "sell-balance",
                    contract: baseEventParams.address,
                    tokenId: tokenIds[i],
                  },
                });
                makerInfos.push({
                  context: `${contextPrefix}-${to}-sell-balance`,
                  maker: to,
                  trigger: {
                    kind: "balance-change",
                    txHash: baseEventParams.txHash,
                    txTimestamp: baseEventParams.timestamp,
                  },
                  data: {
                    kind: "sell-balance",
                    contract: baseEventParams.address,
                    tokenId: tokenIds[i],
                  },
                });

                if (from === AddressZero) {
                  mintInfos.push({
                    contract: baseEventParams.address,
                    tokenId: tokenIds[i],
                    mintedTimestamp: baseEventParams.timestamp,
                  });
                }
              }

              break;
            }

            // Erc721/Erc1155 common

            case "erc721/1155-approval-for-all": {
              const parsedLog = eventData.abi.parseLog(log);
              const owner = parsedLog.args["owner"].toLowerCase();
              const operator = parsedLog.args["operator"].toLowerCase();
              const approved = parsedLog.args["approved"];

              nftApprovalEvents.push({
                owner,
                operator,
                approved,
                baseEventParams,
              });

              // Make sure to only handle the same data once per on-chain event
              // (instead of once per transaction as we do with balance updates
              // since we're handling nft approvals differently - checking them
              // individually).
              const contextPrefix = `${baseEventParams.txHash}-${baseEventParams.address}-${baseEventParams.logIndex}`;

              makerInfos.push({
                context: `${contextPrefix}-${owner}-sell-approval`,
                maker: owner,
                trigger: {
                  kind: "approval-change",
                  txHash: baseEventParams.txHash,
                  txTimestamp: baseEventParams.timestamp,
                },
                data: {
                  kind: "sell-approval",
                  contract: baseEventParams.address,
                  operator,
                  approved,
                },
              });

              break;
            }

            // Erc20

            case "erc20-transfer": {
              const parsedLog = eventData.abi.parseLog(log);
              const from = parsedLog.args["from"].toLowerCase();
              const to = parsedLog.args["to"].toLowerCase();
              const amount = parsedLog.args["amount"].toString();

              ftTransferEvents.push({
                from,
                to,
                amount,
                baseEventParams,
              });

              // Make sure to only handle the same data once per transaction
              const contextPrefix = `${baseEventParams.txHash}-${baseEventParams.address}`;

              makerInfos.push({
                context: `${contextPrefix}-${from}-buy-balance`,
                maker: from,
                trigger: {
                  kind: "balance-change",
                  txHash: baseEventParams.txHash,
                  txTimestamp: baseEventParams.timestamp,
                },
                data: {
                  kind: "buy-balance",
                  contract: baseEventParams.address,
                },
              });
              makerInfos.push({
                context: `${contextPrefix}-${to}-buy-balance`,
                maker: to,
                trigger: {
                  kind: "balance-change",
                  txHash: baseEventParams.txHash,
                  txTimestamp: baseEventParams.timestamp,
                },
                data: {
                  kind: "buy-balance",
                  contract: baseEventParams.address,
                },
              });

              break;
            }

            case "erc20-approval": {
              const parsedLog = eventData.abi.parseLog(log);
              const owner = parsedLog.args["owner"].toLowerCase();
              const spender = parsedLog.args["spender"].toLowerCase();

              // Make sure to only handle the same data once per transaction
              const contextPrefix = `${baseEventParams.txHash}-${baseEventParams.address}`;

              makerInfos.push({
                context: `${contextPrefix}-${owner}-${spender}-buy-approval`,
                maker: owner,
                trigger: {
                  kind: "approval-change",
                  txHash: baseEventParams.txHash,
                  txTimestamp: baseEventParams.timestamp,
                },
                data: {
                  kind: "buy-approval",
                  contract: Sdk.Common.Addresses.Weth[config.chainId],
                  operator: spender,
                },
              });

              break;
            }

            // Weth

            case "weth-deposit": {
              const parsedLog = eventData.abi.parseLog(log);
              const to = parsedLog.args["to"].toLowerCase();
              const amount = parsedLog.args["amount"].toString();

              ftTransferEvents.push({
                from: AddressZero,
                to,
                amount,
                baseEventParams,
              });

              // Make sure to only handle the same data once per transaction
              const contextPrefix = `${baseEventParams.txHash}-${baseEventParams.address}`;

              makerInfos.push({
                context: `${contextPrefix}-${to}-buy-balance`,
                maker: to,
                trigger: {
                  kind: "balance-change",
                  txHash: baseEventParams.txHash,
                  txTimestamp: baseEventParams.timestamp,
                },
                data: {
                  kind: "buy-balance",
                  contract: baseEventParams.address,
                },
              });

              break;
            }

            case "weth-withdrawal": {
              const parsedLog = eventData.abi.parseLog(log);
              const from = parsedLog.args["from"].toLowerCase();
              const amount = parsedLog.args["amount"].toString();

              ftTransferEvents.push({
                from,
                to: AddressZero,
                amount,
                baseEventParams,
              });

              // Make sure to only handle the same data once per transaction
              const contextPrefix = `${baseEventParams.txHash}-${baseEventParams.address}`;

              makerInfos.push({
                context: `${contextPrefix}-${from}-buy-balance`,
                maker: from,
                trigger: {
                  kind: "balance-change",
                  txHash: baseEventParams.txHash,
                  txTimestamp: baseEventParams.timestamp,
                },
                data: {
                  kind: "buy-balance",
                  contract: baseEventParams.address,
                },
              });

              break;
            }

            // X2Y2

            case "x2y2-order-cancelled": {
              const parsedLog = eventData.abi.parseLog(log);
              const orderId = parsedLog.args["itemHash"].toLowerCase();

              cancelEvents.push({
                orderKind: "x2y2",
                orderId,
                baseEventParams,
              });
              orderInfos.push({
                context: `cancelled-${orderId}-${baseEventParams.txHash}`,
                id: orderId,
                trigger: {
                  kind: "cancel",
                  txHash: baseEventParams.txHash,
                  txTimestamp: baseEventParams.timestamp,
                  logIndex: baseEventParams.logIndex,
                  batchIndex: baseEventParams.batchIndex,
                  blockHash: baseEventParams.blockHash,
                },
              });

              break;
            }

            case "x2y2-order-inventory": {
              const parsedLog = eventData.abi.parseLog(log);
              const orderId = parsedLog.args["itemHash"].toLowerCase();
              const maker = parsedLog.args["maker"].toLowerCase();
              let taker = parsedLog.args["taker"].toLowerCase();
              const currency = parsedLog.args["currency"].toLowerCase();
              const item = parsedLog.args["item"];
              const op = parsedLog.args["detail"].op;

              if (
                ![
                  Sdk.Common.Addresses.Weth[config.chainId],
                  Sdk.Common.Addresses.Eth[config.chainId],
                ].includes(currency)
              ) {
                // Skip if the payment token is not supported.
                break;
              }

              // 1 - COMPLETE_SELL_OFFER
              // 2 - COMPLETE_BUY_OFFER
              // 5 - COMPLETE_AUCTION
              if (![1, 2, 5].includes(op)) {
                // Skip any irrelevant events
                break;
              }

              // Handle aggregator source
              let aggregatorSource: { id: number; domain: string } | undefined;
              const tx = await syncEventsUtils.fetchTransaction(baseEventParams.txHash);
              if (routers[tx.to]) {
                taker = tx.from;
                // aggregatorSource = await sources.getOrInsert(routers[tx.to]);
              }

              // Handle fill source
              let fillSource: { id: number } | undefined;
              // const referrer = getReferrer(tx.data);
              // if (referrer) {
              //   fillSource = await sources.getOrInsert(referrer);
              // } else if (aggregatorSource?.domain !== "reservoir.market") {
              //   fillSource = aggregatorSource;
              // }

              // Decode the sold token (ignoring bundles)
              let contract: string;
              let tokenId: string;
              try {
                const decodedItems = defaultAbiCoder.decode(
                  ["(address contract, uint256 tokenId)[]"],
                  item.data
                );
                if (decodedItems[0].length !== 1) {
                  break;
                }

                contract = decodedItems[0][0].contract.toLowerCase();
                tokenId = decodedItems[0][0].tokenId.toString();
              } catch {
                break;
              }

              const orderKind = "x2y2";
              const orderSide = [1, 5].includes(op) ? "sell" : "buy";
              const price = item.price.toString();
              const orderSourceIdInt = await syncEventsUtils.getOrderSourceByOrderKind(orderKind);

              fillEvents.push({
                orderKind,
                orderId,
                orderSide,
                orderSourceIdInt,
                maker,
                taker,
                price,
                contract,
                tokenId,
                // X2Y2 only supports ERC721 for now
                amount: "1",
                aggregatorSourceId: aggregatorSource?.id,
                fillSourceId: fillSource?.id,
                baseEventParams,
              });

              orderInfos.push({
                context: `filled-${orderId}-${baseEventParams.txHash}`,
                id: orderId,
                trigger: {
                  kind: "sale",
                  txHash: baseEventParams.txHash,
                  txTimestamp: baseEventParams.timestamp,
                },
              });

              fillInfos.push({
                context: `${orderId}-${baseEventParams.txHash}`,
                orderId: orderId,
                orderSide,
                contract,
                tokenId,
                amount: "1",
                price,
                timestamp: baseEventParams.timestamp,
              });

              if (currentTxHasWethTransfer()) {
                makerInfos.push({
                  context: `${baseEventParams.txHash}-buy-approval`,
                  maker,
                  trigger: {
                    kind: "approval-change",
                    txHash: baseEventParams.txHash,
                    txTimestamp: baseEventParams.timestamp,
                  },
                  data: {
                    kind: "buy-approval",
                    contract: Sdk.Common.Addresses.Weth[config.chainId],
                    orderKind: "x2y2",
                  },
                });
              }

              break;
            }

            // Foundation

            case "foundation-buy-price-set": {
              const parsedLog = eventData.abi.parseLog(log);
              const contract = parsedLog.args["nftContract"].toLowerCase();
              const tokenId = parsedLog.args["tokenId"].toString();
              const maker = parsedLog.args["seller"].toLowerCase();
              const price = parsedLog.args["price"].toString();

              foundationOrders.push({
                orderParams: {
                  contract,
                  tokenId,
                  maker,
                  price,
                  txHash: baseEventParams.txHash,
                  txTimestamp: baseEventParams.timestamp,
                },
                metadata: {
                  source: "Foundation",
                },
              });

              break;
            }

            case "foundation-buy-price-accepted": {
              const parsedLog = eventData.abi.parseLog(log);
              const contract = parsedLog.args["nftContract"].toLowerCase();
              const tokenId = parsedLog.args["tokenId"].toString();
              const maker = parsedLog.args["seller"].toLowerCase();
              let taker = parsedLog.args["buyer"].toLowerCase();
              const protocolFee = parsedLog.args["protocolFee"].toString();

              const orderId = keccak256(["address", "uint256"], [contract, tokenId]);

              // Handle aggregator source
              let aggregatorSource: { id: number; domain: string } | undefined;
              const tx = await syncEventsUtils.fetchTransaction(baseEventParams.txHash);
              if (routers[tx.to]) {
                taker = tx.from;
                // aggregatorSource = await sources.getOrInsert(routers[tx.to]);
              }

              // Handle fill source
              let fillSource: { id: number } | undefined;
              // const referrer = getReferrer(tx.data);
              // if (referrer) {
              //   fillSource = await sources.getOrInsert(referrer);
              // } else if (aggregatorSource?.domain !== "reservoir.market") {
              //   fillSource = aggregatorSource;
              // }

              const orderKind = "foundation";
              // Deduce the price from the protocol fee (which is 5%)
              const price = bn(protocolFee).mul(10000).div(50).toString();
              const orderSourceIdInt = await syncEventsUtils.getOrderSourceByOrderKind(orderKind);

              // Custom handling to support on-chain orderbook quirks.
              fillEventsFoundation.push({
                orderKind,
                orderId,
                orderSide: "sell",
                orderSourceIdInt,
                maker,
                taker,
                price,
                contract,
                tokenId,
                // Foundation only supports erc721 for now
                amount: "1",
                aggregatorSourceId: aggregatorSource?.id,
                fillSourceId: fillSource?.id,
                baseEventParams,
              });

              orderInfos.push({
                context: `filled-${orderId}-${baseEventParams.txHash}`,
                id: orderId,
                trigger: {
                  kind: "sale",
                  txHash: baseEventParams.txHash,
                  txTimestamp: baseEventParams.timestamp,
                },
              });

              fillInfos.push({
                context: `${orderId}-${baseEventParams.txHash}`,
                orderId: orderId,
                orderSide: "sell",
                contract,
                tokenId,
                amount: "1",
                price,
                timestamp: baseEventParams.timestamp,
              });

              break;
            }

            case "foundation-buy-price-invalidated":
            case "foundation-buy-price-cancelled": {
              const parsedLog = eventData.abi.parseLog(log);
              const contract = parsedLog.args["nftContract"].toLowerCase();
              const tokenId = parsedLog.args["tokenId"].toString();

              const orderId = keccak256(["address", "uint256"], [contract, tokenId]);

              // Custom handling to support on-chain orderbook quirks.
              cancelEventsFoundation.push({
                orderKind: "foundation",
                orderId,
                baseEventParams,
              });
              orderInfos.push({
                context: `cancelled-${orderId}-${baseEventParams.txHash}`,
                id: orderId,
                trigger: {
                  kind: "cancel",
                  txHash: baseEventParams.txHash,
                  txTimestamp: baseEventParams.timestamp,
                  logIndex: baseEventParams.logIndex,
                  batchIndex: baseEventParams.batchIndex,
                  blockHash: baseEventParams.blockHash,
                },
              });

              break;
            }

            // LooksRare

            case "looks-rare-cancel-all-orders": {
              const parsedLog = eventData.abi.parseLog(log);
              const maker = parsedLog.args["user"].toLowerCase();
              const newMinNonce = parsedLog.args["newMinNonce"].toString();

              bulkCancelEvents.push({
                orderKind: "looks-rare",
                maker,
                minNonce: newMinNonce,
                baseEventParams,
              });

              break;
            }

            case "looks-rare-cancel-multiple-orders": {
              const parsedLog = eventData.abi.parseLog(log);
              const maker = parsedLog.args["user"].toLowerCase();
              const orderNonces = parsedLog.args["orderNonces"].map(String);

              let batchIndex = 1;
              for (const orderNonce of orderNonces) {
                nonceCancelEvents.push({
                  orderKind: "looks-rare",
                  maker,
                  nonce: orderNonce,
                  baseEventParams: {
                    ...baseEventParams,
                    batchIndex: batchIndex++,
                  },
                });
              }

              break;
            }

            case "looks-rare-taker-ask": {
              const parsedLog = eventData.abi.parseLog(log);
              const orderId = parsedLog.args["orderHash"].toLowerCase();
              const orderNonce = parsedLog.args["orderNonce"].toString();
              const maker = parsedLog.args["maker"].toLowerCase();
              let taker = parsedLog.args["taker"].toLowerCase();
              const currency = parsedLog.args["currency"].toLowerCase();
              const price = parsedLog.args["price"].toString();
              const contract = parsedLog.args["collection"].toLowerCase();
              const tokenId = parsedLog.args["tokenId"].toString();
              const amount = parsedLog.args["amount"].toString();

              if (![Sdk.Common.Addresses.Weth[config.chainId]].includes(currency)) {
                // Skip if the payment token is not supported
                break;
              }

              // Handle aggregator source
              let aggregatorSource: { id: number; domain: string } | undefined;
              const tx = await syncEventsUtils.fetchTransaction(baseEventParams.txHash);
              if (routers[tx.to]) {
                taker = tx.from;
                // aggregatorSource = await sources.getOrInsert(routers[tx.to]);
              }

              // Handle fill source
              let fillSource: { id: number } | undefined;
              // const referrer = getReferrer(tx.data);
              // if (referrer) {
              //   fillSource = await sources.getOrInsert(referrer);
              // } else if (aggregatorSource?.domain !== "reservoir.market") {
              //   fillSource = aggregatorSource;
              // }

              const orderKind = "looks-rare";
              const orderSourceIdInt = await syncEventsUtils.getOrderSourceByOrderKind(orderKind);

              fillEvents.push({
                orderKind,
                orderId,
                orderSide: "buy",
                orderSourceIdInt,
                maker,
                taker,
                price,
                contract,
                tokenId,
                amount,
                aggregatorSourceId: aggregatorSource?.id,
                fillSourceId: fillSource?.id,
                baseEventParams,
              });

              // Cancel all the other orders of the maker having the same nonce.
              nonceCancelEvents.push({
                orderKind: "looks-rare",
                maker,
                nonce: orderNonce,
                baseEventParams,
              });

              orderInfos.push({
                context: `filled-${orderId}`,
                id: orderId,
                trigger: {
                  kind: "sale",
                  txHash: baseEventParams.txHash,
                  txTimestamp: baseEventParams.timestamp,
                },
              });

              fillInfos.push({
                context: orderId,
                orderId: orderId,
                orderSide: "buy",
                contract,
                tokenId,
                amount,
                price,
                timestamp: baseEventParams.timestamp,
              });

              if (currentTxHasWethTransfer()) {
                makerInfos.push({
                  context: `${baseEventParams.txHash}-buy-approval`,
                  maker,
                  trigger: {
                    kind: "approval-change",
                    txHash: baseEventParams.txHash,
                    txTimestamp: baseEventParams.timestamp,
                  },
                  data: {
                    kind: "buy-approval",
                    contract: Sdk.Common.Addresses.Weth[config.chainId],
                    orderKind: "looks-rare",
                  },
                });
              }

              break;
            }

            case "looks-rare-taker-bid": {
              const parsedLog = eventData.abi.parseLog(log);
              const orderId = parsedLog.args["orderHash"].toLowerCase();
              const orderNonce = parsedLog.args["orderNonce"].toString();
              const maker = parsedLog.args["maker"].toLowerCase();
              let taker = parsedLog.args["taker"].toLowerCase();
              const currency = parsedLog.args["currency"].toLowerCase();
              const price = parsedLog.args["price"].toString();
              const contract = parsedLog.args["collection"].toLowerCase();
              const tokenId = parsedLog.args["tokenId"].toString();
              const amount = parsedLog.args["amount"].toString();

              if (![Sdk.Common.Addresses.Weth[config.chainId]].includes(currency)) {
                // Skip if the payment token is not supported
                break;
              }

              // Handle aggregator source
              let aggregatorSource: { id: number; domain: string } | undefined;
              const tx = await syncEventsUtils.fetchTransaction(baseEventParams.txHash);
              if (routers[tx.to]) {
                taker = tx.from;
                // aggregatorSource = await sources.getOrInsert(routers[tx.to]);
              }

              // Handle fill source
              let fillSource: { id: number } | undefined;
              // const referrer = getReferrer(tx.data);
              // if (referrer) {
              //   fillSource = await sources.getOrInsert(referrer);
              // } else if (aggregatorSource?.domain !== "reservoir.market") {
              //   fillSource = aggregatorSource;
              // }

              const orderKind = "looks-rare";
              const orderSourceIdInt = await syncEventsUtils.getOrderSourceByOrderKind(orderKind);

              fillEvents.push({
                orderKind,
                orderId,
                orderSide: "sell",
                orderSourceIdInt,
                maker,
                taker,
                price,
                contract,
                tokenId,
                amount,
                aggregatorSourceId: aggregatorSource?.id,
                fillSourceId: fillSource?.id,
                baseEventParams,
              });

              // Cancel all the other orders of the maker having the same nonce.
              nonceCancelEvents.push({
                orderKind: "looks-rare",
                maker,
                nonce: orderNonce,
                baseEventParams,
              });

              orderInfos.push({
                context: `filled-${orderId}`,
                id: orderId,
                trigger: {
                  kind: "sale",
                  txHash: baseEventParams.txHash,
                  txTimestamp: baseEventParams.timestamp,
                },
              });

              fillInfos.push({
                context: orderId,
                orderId: orderId,
                orderSide: "sell",
                contract,
                tokenId,
                amount,
                price,
                timestamp: baseEventParams.timestamp,
              });

              if (currentTxHasWethTransfer()) {
                makerInfos.push({
                  context: `${baseEventParams.txHash}-buy-approval`,
                  maker,
                  trigger: {
                    kind: "approval-change",
                    txHash: baseEventParams.txHash,
                    txTimestamp: baseEventParams.timestamp,
                  },
                  data: {
                    kind: "buy-approval",
                    contract: Sdk.Common.Addresses.Weth[config.chainId],
                    orderKind: "looks-rare",
                  },
                });
              }

              break;
            }

            // WyvernV2/WyvernV2.3

            // Wyvern V2 is now decomissioned, but we still keep handling
            // its fill event in order to get access to historical sales.
            // This is only relevant when backfilling though.

            case "wyvern-v2-orders-matched":
            case "wyvern-v2.3-orders-matched": {
              const parsedLog = eventData.abi.parseLog(log);
              const buyOrderId = parsedLog.args["buyHash"].toLowerCase();
              const sellOrderId = parsedLog.args["sellHash"].toLowerCase();
              const maker = parsedLog.args["maker"].toLowerCase();
              let taker = parsedLog.args["taker"].toLowerCase();
              const price = parsedLog.args["price"].toString();

              // The code below assumes that events are retrieved in chronological
              // order from the blockchain (this is safe to assume in most cases).

              // With Wyvern, there are two main issues:
              // - the traded token is not included in the fill event, so we have
              // to deduce it by checking the nft transfer occured exactly before
              // the fill event
              // - the payment token is not included in the fill event, and we deduce
              // it as well by checking any Erc20 transfers that occured close before
              // the fill event (and default to native Eth if cannot find any)

              // Detect the traded token
              let associatedNftTransferEvent: es.nftTransfers.Event | undefined;
              if (nftTransferEvents.length) {
                // Ensure the last nft transfer event was part of the fill
                const event = nftTransferEvents[nftTransferEvents.length - 1];
                if (
                  event.baseEventParams.txHash === baseEventParams.txHash &&
                  event.baseEventParams.logIndex === baseEventParams.logIndex - 1 &&
                  // Only single token fills are supported and recognized
                  event.baseEventParams.batchIndex === 1
                ) {
                  associatedNftTransferEvent = event;
                }
              }

              if (!associatedNftTransferEvent) {
                // Skip if we can't associate to an nft transfer event
                break;
              }

              // Detect the payment token
              let paymentToken = Sdk.Common.Addresses.Eth[config.chainId];
              for (const event of currentTxEvents.slice(0, -1).reverse()) {
                // Skip once we detect another fill in the same transaction
                // (this will happen if filling through an aggregator).
                if (event.log.topics[0] === getEventData([eventData.kind])[0].topic) {
                  break;
                }

                // If we detect an Erc20 transfer as part of the same transaction
                // then we assume it's the payment for the current sale and so we
                // only keep the sale if the payment token is Weth.
                const erc20EventData = getEventData(["erc20-transfer"])[0];
                if (
                  event.log.topics[0] === erc20EventData.topic &&
                  event.log.topics.length === erc20EventData.numTopics
                ) {
                  const parsed = erc20EventData.abi.parseLog(event.log);
                  const from = parsed.args["from"].toLowerCase();
                  const to = parsed.args["to"].toLowerCase();
                  const amount = parsed.args["amount"].toString();
                  if (
                    ((maker === from && taker === to) || (maker === to && taker === from)) &&
                    amount <= price
                  ) {
                    paymentToken = event.log.address.toLowerCase();
                    break;
                  }
                }
              }

              if (
                ![
                  Sdk.Common.Addresses.Eth[config.chainId],
                  Sdk.Common.Addresses.Weth[config.chainId],
                ].includes(paymentToken)
              ) {
                // Skip if the payment token is not supported
                break;
              }

              // Handle aggregator source
              let aggregatorSource: { id: number; domain: string } | undefined;
              const tx = await syncEventsUtils.fetchTransaction(baseEventParams.txHash);
              if (routers[tx.to]) {
                taker = tx.from;
                // aggregatorSource = await sources.getOrInsert(routers[tx.to]);
              }

              // Handle fill source
              let fillSource: { id: number } | undefined;
              // const referrer = getReferrer(tx.data);
              // if (referrer) {
              //   fillSource = await sources.getOrInsert(referrer);
              // } else if (aggregatorSource?.domain !== "reservoir.market") {
              //   fillSource = aggregatorSource;
              // }

              const orderKind = eventData.kind.startsWith("wyvern-v2.3")
                ? "wyvern-v2.3"
                : "wyvern-v2";

              const orderSourceIdInt = await syncEventsUtils.getOrderSourceByOrderKind(orderKind);

              let batchIndex = 1;
              if (buyOrderId !== HashZero) {
                fillEvents.push({
                  orderKind,
                  orderId: buyOrderId,
                  orderSide: "buy",
                  orderSourceIdInt,
                  maker,
                  taker,
                  price,
                  contract: associatedNftTransferEvent.baseEventParams.address,
                  tokenId: associatedNftTransferEvent.tokenId,
                  amount: associatedNftTransferEvent.amount,
                  aggregatorSourceId: aggregatorSource?.id,
                  fillSourceId: fillSource?.id,
                  baseEventParams: {
                    ...baseEventParams,
                    batchIndex: batchIndex++,
                  },
                });

                orderInfos.push({
                  context: `filled-${buyOrderId}`,
                  id: buyOrderId,
                  trigger: {
                    kind: "sale",
                    txHash: baseEventParams.txHash,
                    txTimestamp: baseEventParams.timestamp,
                  },
                });

                fillInfos.push({
                  context: buyOrderId,
                  orderId: buyOrderId,
                  orderSide: "buy",
                  contract: associatedNftTransferEvent.baseEventParams.address,
                  tokenId: associatedNftTransferEvent.tokenId,
                  amount: associatedNftTransferEvent.amount,
                  price,
                  timestamp: baseEventParams.timestamp,
                });

                if (currentTxHasWethTransfer()) {
                  makerInfos.push({
                    context: `${baseEventParams.txHash}-buy-approval`,
                    maker,
                    trigger: {
                      kind: "approval-change",
                      txHash: baseEventParams.txHash,
                      txTimestamp: baseEventParams.timestamp,
                    },
                    data: {
                      kind: "buy-approval",
                      contract: Sdk.Common.Addresses.Weth[config.chainId],
                      orderKind,
                    },
                  });
                }
              }
              if (sellOrderId !== HashZero) {
                fillEvents.push({
                  orderKind,
                  orderId: sellOrderId,
                  orderSide: "sell",
                  orderSourceIdInt,
                  maker,
                  taker,
                  price,
                  contract: associatedNftTransferEvent.baseEventParams.address,
                  tokenId: associatedNftTransferEvent.tokenId,
                  amount: associatedNftTransferEvent.amount,
                  aggregatorSourceId: aggregatorSource?.id,
                  fillSourceId: fillSource?.id,
                  baseEventParams: {
                    ...baseEventParams,
                    batchIndex: batchIndex++,
                  },
                });

                orderInfos.push({
                  context: `filled-${sellOrderId}`,
                  id: sellOrderId,
                  trigger: {
                    kind: "sale",
                    txHash: baseEventParams.txHash,
                    txTimestamp: baseEventParams.timestamp,
                  },
                });

                fillInfos.push({
                  context: sellOrderId,
                  orderId: sellOrderId,
                  orderSide: "sell",
                  contract: associatedNftTransferEvent.baseEventParams.address,
                  tokenId: associatedNftTransferEvent.tokenId,
                  amount: associatedNftTransferEvent.amount,
                  price,
                  timestamp: baseEventParams.timestamp,
                });
              }

              break;
            }

            case "wyvern-v2.3-order-cancelled": {
              const parsedLog = eventData.abi.parseLog(log);
              const orderId = parsedLog.args["hash"].toLowerCase();

              cancelEvents.push({
                orderKind: "wyvern-v2.3",
                orderId,
                baseEventParams,
              });

              orderInfos.push({
                context: `cancelled-${orderId}`,
                id: orderId,
                trigger: {
                  kind: "cancel",
                  txHash: baseEventParams.txHash,
                  txTimestamp: baseEventParams.timestamp,
                  logIndex: baseEventParams.logIndex,
                  batchIndex: baseEventParams.batchIndex,
                  blockHash: baseEventParams.blockHash,
                },
              });

              break;
            }

            case "wyvern-v2.3-nonce-incremented": {
              const parsedLog = eventData.abi.parseLog(log);
              const maker = parsedLog.args["maker"].toLowerCase();
              const newNonce = parsedLog.args["newNonce"].toString();

              bulkCancelEvents.push({
                orderKind: "wyvern-v2.3",
                maker,
                minNonce: newNonce,
                baseEventParams,
              });

              break;
            }

            // ZeroExV4 + OpenDao

            case "zeroex-v4-erc721-order-cancelled":
            case "zeroex-v4-erc1155-order-cancelled":
            case "opendao-erc721-order-cancelled":
            case "opendao-erc1155-order-cancelled": {
              const parsedLog = eventData.abi.parseLog(log);
              const maker = parsedLog.args["maker"].toLowerCase();
              const nonce = parsedLog.args["nonce"].toString();

              nonceCancelEvents.push({
                orderKind: eventData!.kind.split("-").slice(0, -2).join("-") as OrderKind,
                maker,
                nonce,
                baseEventParams,
              });

              break;
            }

            case "zeroex-v4-erc721-order-filled":
            case "opendao-erc721-order-filled": {
              const parsedLog = eventData.abi.parseLog(log);
              const direction = parsedLog.args["direction"];
              const maker = parsedLog.args["maker"].toLowerCase();
              let taker = parsedLog.args["taker"].toLowerCase();
              const nonce = parsedLog.args["nonce"].toString();
              const erc20Token = parsedLog.args["erc20Token"].toLowerCase();
              let erc20TokenAmount = parsedLog.args["erc20TokenAmount"].toString();
              const erc721Token = parsedLog.args["erc721Token"].toLowerCase();
              const erc721TokenId = parsedLog.args["erc721TokenId"].toString();

              if (
                ![
                  Sdk.ZeroExV4.Addresses.Eth[config.chainId],
                  Sdk.OpenDao.Addresses.Eth[config.chainId],
                  Sdk.Common.Addresses.Weth[config.chainId],
                ].includes(erc20Token)
              ) {
                // Skip if the payment token is not supported
                break;
              }

              // Handle aggregator source
              let aggregatorSource: { id: number; domain: string } | undefined;
              const tx = await syncEventsUtils.fetchTransaction(baseEventParams.txHash);
              if (routers[tx.to]) {
                taker = tx.from;
                // aggregatorSource = await sources.getOrInsert(routers[tx.to]);
              }

              // Handle fill source
              let fillSource: { id: number } | undefined;
              // const referrer = getReferrer(tx.data);
              // if (referrer) {
              //   fillSource = await sources.getOrInsert(referrer);
              // } else if (aggregatorSource?.domain !== "reservoir.market") {
              //   fillSource = aggregatorSource;
              // }

              const orderKind = eventData!.kind.split("-").slice(0, -2).join("-") as OrderKind;
              const orderSide = direction === 0 ? "sell" : "buy";
              const orderSourceIdInt = await syncEventsUtils.getOrderSourceByOrderKind(orderKind);

              let orderId: string | undefined;
              if (!backfill) {
                // Since the event doesn't include the exact order which got matched
                // (it only includes the nonce, but we can potentially have multiple
                // different orders sharing the same nonce off-chain), we attempt to
                // detect the order id which got filled by checking the database for
                // orders which have the exact nonce/contract/price combination.
                await idb
                  .oneOrNone(
                    `
                      SELECT
                        orders.id,
                        orders.price
                      FROM orders
                      WHERE orders.kind = '${orderKind}'
                        AND orders.maker = $/maker/
                        AND orders.nonce = $/nonce/
                        AND orders.contract = $/contract/
                        AND (orders.raw_data ->> 'erc20TokenAmount')::NUMERIC = $/price/
                      LIMIT 1
                    `,
                    {
                      maker: toBuffer(maker),
                      nonce,
                      contract: toBuffer(erc721Token),
                      price: erc20TokenAmount,
                    }
                  )
                  .then((result) => {
                    if (result) {
                      orderId = result.id;
                      // Workaround the fact that 0xv4 fill events exclude the fee from the price
                      erc20TokenAmount = result.price;
                    }
                  });
              }

              fillEvents.push({
                orderKind,
                orderId,
                orderSide,
                orderSourceIdInt,
                maker,
                taker,
                price: erc20TokenAmount,
                contract: erc721Token,
                tokenId: erc721TokenId,
                amount: "1",
                aggregatorSourceId: aggregatorSource?.id,
                fillSourceId: fillSource?.id,
                baseEventParams,
              });

              // Cancel all the other orders of the maker having the same nonce.
              nonceCancelEvents.push({
                orderKind,
                maker,
                nonce,
                baseEventParams,
              });

              if (orderId) {
                orderInfos.push({
                  context: `filled-${orderId}`,
                  id: orderId,
                  trigger: {
                    kind: "sale",
                    txHash: baseEventParams.txHash,
                    txTimestamp: baseEventParams.timestamp,
                  },
                });
              }

              fillInfos.push({
                context: orderId || `${maker}-${nonce}`,
                orderId: orderId,
                orderSide,
                contract: erc721Token,
                tokenId: erc721TokenId,
                amount: "1",
                price: erc20TokenAmount,
                timestamp: baseEventParams.timestamp,
              });

              if (currentTxHasWethTransfer()) {
                makerInfos.push({
                  context: `${baseEventParams.txHash}-buy-approval`,
                  maker,
                  trigger: {
                    kind: "approval-change",
                    txHash: baseEventParams.txHash,
                    txTimestamp: baseEventParams.timestamp,
                  },
                  data: {
                    kind: "buy-approval",
                    contract: Sdk.Common.Addresses.Weth[config.chainId],
                    orderKind: orderKind,
                  },
                });
              }

              break;
            }

            case "zeroex-v4-erc1155-order-filled":
            case "opendao-erc1155-order-filled": {
              const parsedLog = eventData.abi.parseLog(log);
              const direction = parsedLog.args["direction"];
              const maker = parsedLog.args["maker"].toLowerCase();
              let taker = parsedLog.args["taker"].toLowerCase();
              const nonce = parsedLog.args["nonce"].toString();
              const erc20Token = parsedLog.args["erc20Token"].toLowerCase();
              let erc20FillAmount = parsedLog.args["erc20FillAmount"].toString();
              const erc1155Token = parsedLog.args["erc1155Token"].toLowerCase();
              const erc1155TokenId = parsedLog.args["erc1155TokenId"].toString();
              const erc1155FillAmount = parsedLog.args["erc1155FillAmount"].toString();

              if (
                ![
                  Sdk.ZeroExV4.Addresses.Eth[config.chainId],
                  Sdk.OpenDao.Addresses.Eth[config.chainId],
                  Sdk.Common.Addresses.Weth[config.chainId],
                ].includes(erc20Token)
              ) {
                // Skip if the payment token is not supported
                break;
              }

              // Handle aggregator source
              let aggregatorSource: { id: number; domain: string } | undefined;
              const tx = await syncEventsUtils.fetchTransaction(baseEventParams.txHash);
              if (routers[tx.to]) {
                taker = tx.from;
                // aggregatorSource = await sources.getOrInsert(routers[tx.to]);
              }

              // Handle fill source
              let fillSource: { id: number } | undefined;
              // const referrer = getReferrer(tx.data);
              // if (referrer) {
              //   fillSource = await sources.getOrInsert(referrer);
              // } else if (aggregatorSource?.domain !== "reservoir.market") {
              //   fillSource = aggregatorSource;
              // }

              const orderKind = eventData!.kind.split("-").slice(0, -2).join("-") as OrderKind;
              const orderSourceIdInt = await syncEventsUtils.getOrderSourceByOrderKind(orderKind);
              const value = bn(erc20FillAmount).div(erc1155FillAmount).toString();

              let orderId: string | undefined;
              if (!backfill) {
                // For erc1155 orders we only allow unique nonce/contract/price. Since erc1155
                // orders are partially fillable, we have to detect the price of an individual
                // item from the fill amount, which might result in imprecise results. However
                // at the moment, we can live with it.
                await idb
                  .oneOrNone(
                    `
                      SELECT
                        orders.id,
                        orders.price
                      FROM orders
                      WHERE orders.kind = '${orderKind}'
                        AND orders.maker = $/maker/
                        AND orders.nonce = $/nonce/
                        AND orders.contract = $/contract/
                        AND (orders.raw_data ->> 'erc20TokenAmount')::NUMERIC / (orders.raw_data ->> 'nftAmount')::NUMERIC = $/price/
                      LIMIT 1
                    `,
                    {
                      maker: toBuffer(maker),
                      nonce,
                      contract: toBuffer(erc1155Token),
                      price: bn(erc20FillAmount).div(erc1155FillAmount).toString(),
                    }
                  )
                  .then((result) => {
                    if (result) {
                      orderId = result.id;
                      // Workaround the fact that 0xv4 fill events exclude the fee from the price
                      erc20FillAmount = bn(result.price).mul(erc1155FillAmount).toString();
                    }
                  });
              }

              // Custom handling to support partial filling
              fillEventsPartial.push({
                orderKind,
                orderId,
                orderSide: direction === 0 ? "sell" : "buy",
                orderSourceIdInt,
                maker,
                taker,
                price: erc20FillAmount,
                contract: erc1155Token,
                tokenId: erc1155TokenId,
                amount: erc1155FillAmount,
                aggregatorSourceId: aggregatorSource?.id,
                fillSourceId: fillSource?.id,
                baseEventParams,
              });

              if (orderId) {
                orderInfos.push({
                  context: `filled-${orderId}-${baseEventParams.txHash}`,
                  id: orderId,
                  trigger: {
                    kind: "sale",
                    txHash: baseEventParams.txHash,
                    txTimestamp: baseEventParams.timestamp,
                  },
                });
              }

              fillInfos.push({
                context: orderId || `${maker}-${nonce}`,
                orderId: orderId,
                orderSide: direction === 0 ? "sell" : "buy",
                contract: erc1155Token,
                tokenId: erc1155TokenId,
                amount: erc1155FillAmount,
                price: value,
                timestamp: baseEventParams.timestamp,
              });

              if (currentTxHasWethTransfer()) {
                makerInfos.push({
                  context: `${baseEventParams.txHash}-buy-approval`,
                  maker,
                  trigger: {
                    kind: "approval-change",
                    txHash: baseEventParams.txHash,
                    txTimestamp: baseEventParams.timestamp,
                  },
                  data: {
                    kind: "buy-approval",
                    contract: Sdk.Common.Addresses.Weth[config.chainId],
                    orderKind: orderKind,
                  },
                });
              }

              break;
            }

            case "seaport-order-cancelled": {
              const parsedLog = eventData.abi.parseLog(log);
              const orderId = parsedLog.args["orderHash"].toLowerCase();

              cancelEvents.push({
                orderKind: "seaport",
                orderId,
                baseEventParams,
              });

              orderInfos.push({
                context: `cancelled-${orderId}`,
                id: orderId,
                trigger: {
                  kind: "cancel",
                  txHash: baseEventParams.txHash,
                  txTimestamp: baseEventParams.timestamp,
                  logIndex: baseEventParams.logIndex,
                  batchIndex: baseEventParams.batchIndex,
                  blockHash: baseEventParams.blockHash,
                },
              });

              break;
            }

            case "seaport-counter-incremented": {
              const parsedLog = eventData.abi.parseLog(log);
              const maker = parsedLog.args["offerer"].toLowerCase();
              const newCounter = parsedLog.args["newCounter"].toString();

              bulkCancelEvents.push({
                orderKind: "seaport",
                maker,
                minNonce: newCounter,
                baseEventParams,
              });

              break;
            }

            case "seaport-order-filled": {
              const parsedLog = eventData.abi.parseLog(log);
              const orderId = parsedLog.args["orderHash"].toLowerCase();
              const maker = parsedLog.args["offerer"].toLowerCase();
              let taker = parsedLog.args["recipient"].toLowerCase();
              const offer = parsedLog.args["offer"];
              const consideration = parsedLog.args["consideration"];

              const saleInfo = new Sdk.Seaport.Exchange(config.chainId).deriveBasicSale(
                offer,
                consideration
              );
              if (saleInfo) {
                let side: "sell" | "buy";
                if (saleInfo.paymentToken === Sdk.Common.Addresses.Eth[config.chainId]) {
                  side = "sell";
                } else if (saleInfo.paymentToken === Sdk.Common.Addresses.Weth[config.chainId]) {
                  side = "buy";
                } else {
                  break;
                }

                if (saleInfo.recipientOverride) {
                  taker = saleInfo.recipientOverride;
                }

                // Handle aggregator source
                let aggregatorSource: { id: number; domain: string } | undefined;
                const tx = await syncEventsUtils.fetchTransaction(baseEventParams.txHash);
                if (routers[tx.to]) {
                  taker = tx.from;
                  // aggregatorSource = await sources.getOrInsert(routers[tx.to]);
                }

                // Handle fill source
                let fillSource: { id: number } | undefined;
                // const referrer = getReferrer(tx.data);
                // if (referrer) {
                //   fillSource = await sources.getOrInsert(referrer);
                // } else if (aggregatorSource?.domain !== "reservoir.market") {
                //   fillSource = aggregatorSource;
                // }

                const price = bn(saleInfo.price).div(saleInfo.amount).toString();

                const orderKind = "seaport";
                const orderSourceIdInt = await syncEventsUtils.getOrderSourceByOrderKind(orderKind);

                // Custom handling to support partial filling
                fillEventsPartial.push({
                  orderKind,
                  orderId,
                  orderSide: side,
                  orderSourceIdInt,
                  maker,
                  taker,
                  price,
                  contract: saleInfo.contract,
                  tokenId: saleInfo.tokenId,
                  amount: saleInfo.amount,
                  aggregatorSourceId: aggregatorSource?.id,
                  fillSourceId: fillSource?.id,
                  baseEventParams,
                });

                fillInfos.push({
                  context: `${orderId}-${baseEventParams.txHash}`,
                  orderId: orderId,
                  orderSide: side,
                  contract: saleInfo.contract,
                  tokenId: saleInfo.tokenId,
                  amount: saleInfo.amount,
                  price,
                  timestamp: baseEventParams.timestamp,
                });
              }

              orderInfos.push({
                context: `filled-${orderId}-${baseEventParams.txHash}`,
                id: orderId,
                trigger: {
                  kind: "sale",
                  txHash: baseEventParams.txHash,
                  txTimestamp: baseEventParams.timestamp,
                },
              });

              break;
            }
          }
        } catch (error) {
          logger.info("sync-events", `Failed to handle events: ${error}`);
          throw error;
        }
      }

      if (!backfill) {
        // Assign source based on order for each fill.
        await Promise.all([
          assignOrderSourceToFillEvents(fillEvents),
          assignOrderSourceToFillEvents(fillEventsPartial),
          assignOrderSourceToFillEvents(fillEventsFoundation),
        ]);

        await Promise.all([
          assignWashTradingScoreToFillEvents(fillEvents),
          assignWashTradingScoreToFillEvents(fillEventsPartial),
          assignWashTradingScoreToFillEvents(fillEventsFoundation),
        ]);
      } else {
        logger.warn("sync-events", `Skipping assigning orders source assigned to fill events`);
      }

      // WARNING! Ordering matters (fills should come in front of cancels).
      await Promise.all([
        es.fills.addEvents(fillEvents),
        es.fills.addEventsPartial(fillEventsPartial),
        es.fills.addEventsFoundation(fillEventsFoundation),
      ]);

      await Promise.all([
        es.nonceCancels.addEvents(nonceCancelEvents, backfill),
        es.bulkCancels.addEvents(bulkCancelEvents, backfill),
        es.cancels.addEvents(cancelEvents),
        es.cancels.addEventsFoundation(cancelEventsFoundation),
        es.ftTransfers.addEvents(ftTransferEvents, backfill),
        es.nftApprovals.addEvents(nftApprovalEvents),
        es.nftTransfers.addEvents(nftTransferEvents, backfill),
      ]);

      if (!backfill) {
        // WARNING! It's very important to guarantee that the previous
        // events are persisted to the database before any of the jobs
        // below are executed. Otherwise, the jobs can potentially use
        // stale data which will cause inconsistencies (eg. orders can
        // have wrong statuses).
        await Promise.all([
          fillUpdates.addToQueue(fillInfos),
          orderUpdatesById.addToQueue(orderInfos),
          orderUpdatesByMaker.addToQueue(makerInfos),
          orderbookOrders.addToQueue(
            foundationOrders.map((info) => ({ kind: "foundation", info }))
          ),
        ]);
      }

      // --- Handle: orphan blocks ---
      if (!backfill) {
        for (const blockData of blocksSet.values()) {
          const block = Number(blockData.split("-")[0]);
          const blockHash = blockData.split("-")[1];

          // Act right away if the current block is a duplicate
          if ((await blocksModel.getBlocks(block)).length > 1) {
            blockCheck.addToQueue(block, blockHash, 10);
            blockCheck.addToQueue(block, blockHash, 30);
          }
        }

        // Put all fetched blocks on a queue for handling block reorgs
        // (recheck each block in 1m, 5m, 10m and 60m).
        // TODO: The check frequency should be a per-chain setting
        await Promise.all(
          [...blocksSet.values()].map(async (blockData) => {
            const block = Number(blockData.split("-")[0]);
            const blockHash = blockData.split("-")[1];

            return Promise.all([
              blockCheck.addToQueue(block, blockHash, 60),
              blockCheck.addToQueue(block, blockHash, 5 * 60),
              blockCheck.addToQueue(block, blockHash, 10 * 60),
              blockCheck.addToQueue(block, blockHash, 30 * 60),
              blockCheck.addToQueue(block, blockHash, 60 * 60),
            ]);
          })
        );
      }

      // --- Handle: activities ---

      // Add all the fill events to the activity queue
      const fillActivitiesInfo: processActivityEvent.EventInfo[] = _.map(
        _.concat(fillEvents, fillEventsPartial, fillEventsFoundation),
        (event) => {
          let fromAddress = event.maker;
          let toAddress = event.taker;

          if (event.orderSide === "buy") {
            fromAddress = event.taker;
            toAddress = event.maker;
          }

          return {
            kind: processActivityEvent.EventKind.fillEvent,
            data: {
              contract: event.contract,
              tokenId: event.tokenId,
              fromAddress,
              toAddress,
              price: Number(event.price),
              amount: Number(event.amount),
              transactionHash: event.baseEventParams.txHash,
              logIndex: event.baseEventParams.logIndex,
              batchIndex: event.baseEventParams.batchIndex,
              blockHash: event.baseEventParams.blockHash,
              timestamp: event.baseEventParams.timestamp,
              orderId: event.orderId || "",
            },
          };
        }
      );

      if (!_.isEmpty(fillActivitiesInfo)) {
        await processActivityEvent.addToQueue(fillActivitiesInfo);
      }

      // Add all the transfer/mint events to the activity queue
      const transferActivitiesInfo: processActivityEvent.EventInfo[] = _.map(
        nftTransferEvents,
        (event) => ({
          context: [
            processActivityEvent.EventKind.nftTransferEvent,
            event.baseEventParams.txHash,
            event.baseEventParams.logIndex,
            event.baseEventParams.batchIndex,
          ].join(":"),
          kind: processActivityEvent.EventKind.nftTransferEvent,
          data: {
            contract: event.baseEventParams.address,
            tokenId: event.tokenId,
            fromAddress: event.from,
            toAddress: event.to,
            amount: Number(event.amount),
            transactionHash: event.baseEventParams.txHash,
            logIndex: event.baseEventParams.logIndex,
            batchIndex: event.baseEventParams.batchIndex,
            blockHash: event.baseEventParams.blockHash,
            timestamp: event.baseEventParams.timestamp,
          },
        })
      );

      if (!_.isEmpty(transferActivitiesInfo)) {
        await processActivityEvent.addToQueue(transferActivitiesInfo);
      }

      // --- Handle: mints ---

      // We want to get metadata when backfilling as well
      await tokenUpdatesMint.addToQueue(mintInfos);
    });
};

export const unsyncEvents = async (block: number, blockHash: string) => {
  await Promise.all([
    es.fills.removeEvents(block, blockHash),
    es.bulkCancels.removeEvents(block, blockHash),
    es.nonceCancels.removeEvents(block, blockHash),
    es.cancels.removeEvents(block, blockHash),
    es.ftTransfers.removeEvents(block, blockHash),
    es.nftApprovals.removeEvents(block, blockHash),
    es.nftTransfers.removeEvents(block, blockHash),
    removeUnsyncedEventsActivities.addToQueue(blockHash),
  ]);
};

const assignOrderSourceToFillEvents = async (fillEvents: es.fills.Event[]) => {
  try {
    const orderIds = fillEvents.filter((e) => e.orderId !== undefined).map((e) => e.orderId);
    if (orderIds.length) {
      const orders = [];
      const orderIdChunks = _.chunk(orderIds, 100);

      for (const chunk of orderIdChunks) {
        const ordersChunk = await redb.manyOrNone(
          `
            SELECT
              orders.id,
              orders.source_id_int
            FROM orders
            WHERE id IN ($/orderIds:list/)
              AND source_id_int IS NOT NULL
          `,
          { orderIds: chunk }
        );
        orders.push(...ordersChunk);
      }

      if (orders.length) {
        const orderSourceIdByOrderId = new Map<string, number>();
        for (const order of orders) {
          orderSourceIdByOrderId.set(order.id, order.source_id_int);
        }

        fillEvents.forEach((event) => {
          if (event.orderId == undefined) {
            return;
          }

          const orderSourceId = orderSourceIdByOrderId.get(event.orderId!);

          // If the source id exists on the order, use it as the default in the fill event
          if (orderSourceId) {
            logger.info(
              "sync-events",
              `Default source '${orderSourceId}' assigned to fill event: ${JSON.stringify(event)}`
            );

            event.orderSourceIdInt = orderSourceId;
            if (!event.aggregatorSourceId && !event.fillSourceId) {
              event.fillSourceId = orderSourceId;
            }
          }
        });
      }
    }
  } catch (error) {
    logger.error("sync-events", `Failed to assign default sources to fill events: ${error}`);
  }
};

const assignWashTradingScoreToFillEvents = async (fillEvents: es.fills.Event[]) => {
  try {
    const inverseFillEvents: { contract: Buffer; maker: Buffer; taker: Buffer }[] = [];

    const fillEventsChunks = _.chunk(fillEvents, 100);

    for (const fillEventsChunk of fillEventsChunks) {
      const inverseFillEventsFilter = fillEventsChunk.map(
        (fillEvent) =>
          `('${_.replace(fillEvent.taker, "0x", "\\x")}', '${_.replace(
            fillEvent.maker,
            "0x",
            "\\x"
          )}', '${_.replace(fillEvent.contract, "0x", "\\x")}')`
      );

      const inverseFillEventsChunkQuery = pgp.as.format(
        `
            SELECT DISTINCT contract, maker, taker from fill_events_2
            WHERE (maker, taker, contract) IN ($/inverseFillEventsFilter:raw/)
          `,
        {
          inverseFillEventsFilter: inverseFillEventsFilter.join(","),
        }
      );

      const inverseFillEventsChunk = await redb.manyOrNone(inverseFillEventsChunkQuery);

      inverseFillEvents.push(...inverseFillEventsChunk);
    }

    fillEvents.forEach((event, index) => {
      const washTradingDetected = inverseFillEvents.some((inverseFillEvent) => {
        return (
          event.maker == fromBuffer(inverseFillEvent.taker) &&
          event.taker == fromBuffer(inverseFillEvent.maker) &&
          event.contract == fromBuffer(inverseFillEvent.contract)
        );
      });

      fillEvents[index].washTradingScore = Number(washTradingDetected);
    });
  } catch (e) {
    logger.error("sync-events", `Failed to assign wash trading score to fill events: ${e}`);
  }
};<|MERGE_RESOLUTION|>--- conflicted
+++ resolved
@@ -7,11 +7,7 @@
 import pLimit from "p-limit";
 
 import { logger } from "@/common/logger";
-<<<<<<< HEAD
-import { idb, redb, pgp } from "@/common/db";
-=======
 import { idb, pgp, redb } from "@/common/db";
->>>>>>> f581b89a
 import { baseProvider } from "@/common/provider";
 import { bn, fromBuffer, toBuffer } from "@/common/utils";
 import { config } from "@/config/index";
