import { Interface } from "@ethersproject/abi";

import * as erc721 from "@/events-sync/data/erc721";
import * as erc1155 from "@/events-sync/data/erc1155";
import * as weth from "@/events-sync/data/weth";

import * as element from "@/events-sync/data/element";
import * as foundation from "@/events-sync/data/foundation";
import * as looksRare from "@/events-sync/data/looks-rare";
import * as nouns from "@/events-sync/data/nouns";
import * as openDao from "@/events-sync/data/opendao";
import * as quixotic from "@/events-sync/data/quixotic";
import * as rarible from "@/events-sync/data/rarible";
import * as seaport from "@/events-sync/data/seaport";
import * as wyvernV2 from "@/events-sync/data/wyvern-v2";
import * as wyvernV23 from "@/events-sync/data/wyvern-v2.3";
import * as x2y2 from "@/events-sync/data/x2y2";
import * as zeroExV4 from "@/events-sync/data/zeroex-v4";
import * as zora from "@/events-sync/data/zora";

// All events we're syncing should have an associated `EventData`
// entry which dictates the way the event will be parsed and then
// handled (eg. persisted to the database and relayed for further
// processing to any job queues).

export type EventDataKind =
  | "erc721-transfer"
  | "erc1155-transfer-single"
  | "erc1155-transfer-batch"
  | "erc721/1155-approval-for-all"
  | "erc20-approval"
  | "erc20-transfer"
  | "weth-deposit"
  | "weth-withdrawal"
  | "wyvern-v2-orders-matched"
  | "wyvern-v2.3-orders-matched"
  | "looks-rare-cancel-all-orders"
  | "looks-rare-cancel-multiple-orders"
  | "looks-rare-taker-ask"
  | "looks-rare-taker-bid"
  | "zeroex-v4-erc721-order-cancelled"
  | "zeroex-v4-erc1155-order-cancelled"
  | "zeroex-v4-erc721-order-filled"
  | "zeroex-v4-erc1155-order-filled"
  | "opendao-erc721-order-cancelled"
  | "opendao-erc1155-order-cancelled"
  | "opendao-erc721-order-filled"
  | "opendao-erc1155-order-filled"
  | "foundation-buy-price-set"
  | "foundation-buy-price-invalidated"
  | "foundation-buy-price-cancelled"
  | "foundation-buy-price-accepted"
  | "x2y2-order-cancelled"
  | "x2y2-order-inventory"
  | "seaport-order-cancelled"
  | "seaport-order-filled"
  | "seaport-counter-incremented"
  | "rarible-match"
  | "element-erc721-sell-order-filled"
  | "element-erc721-buy-order-filled"
  | "element-erc1155-sell-order-filled"
  | "element-erc1155-buy-order-filled"
  | "quixotic-order-filled"
<<<<<<< HEAD
  | "nouns-auction-settled";
=======
  | "zora-ask-filled"
  | "zora-auction-ended";
>>>>>>> 8f78bb55

export type EventData = {
  kind: EventDataKind;
  addresses?: { [address: string]: boolean };
  topic: string;
  numTopics: number;
  abi: Interface;
};

export const getEventData = (eventDataKinds: EventDataKind[] | undefined) => {
  if (!eventDataKinds) {
    return [
      erc721.transfer,
      erc721.approvalForAll,
      erc1155.transferSingle,
      erc1155.transferBatch,
      weth.approval,
      weth.transfer,
      weth.deposit,
      weth.withdrawal,
      foundation.buyPriceAccepted,
      foundation.buyPriceCancelled,
      foundation.buyPriceInvalidated,
      foundation.buyPriceSet,
      looksRare.cancelAllOrders,
      looksRare.cancelMultipleOrders,
      looksRare.takerAsk,
      looksRare.takerBid,
      openDao.erc721OrderCancelled,
      openDao.erc1155OrderCancelled,
      openDao.erc721OrderFilled,
      openDao.erc1155OrderFilled,
      seaport.counterIncremented,
      seaport.orderCancelled,
      seaport.orderFulfilled,
      wyvernV2.ordersMatched,
      wyvernV23.ordersMatched,
      zeroExV4.erc721OrderCancelled,
      zeroExV4.erc1155OrderCancelled,
      zeroExV4.erc721OrderFilled,
      zeroExV4.erc1155OrderFilled,
      x2y2.orderCancelled,
      x2y2.orderInventory,
      rarible.match,
      element.erc721BuyOrderFilled,
      element.erc721SellOrderFilled,
      element.erc1155BuyOrderFilled,
      element.erc1155SellOrderFilled,
      quixotic.orderFulfilled,
<<<<<<< HEAD
      nouns.auctionSettled,
=======
      zora.askFilled,
      zora.auctionEnded,
>>>>>>> 8f78bb55
    ];
  } else {
    return (
      eventDataKinds
        .map(internalGetEventData)
        .filter(Boolean)
        // Force TS to remove `undefined`
        .map((x) => x!)
    );
  }
};

const internalGetEventData = (kind: EventDataKind): EventData | undefined => {
  switch (kind) {
    case "erc721-transfer":
      return erc721.transfer;
    case "erc721/1155-approval-for-all":
      return erc721.approvalForAll;
    case "erc1155-transfer-batch":
      return erc1155.transferBatch;
    case "erc1155-transfer-single":
      return erc1155.transferSingle;
    case "erc20-approval":
      return weth.approval;
    case "erc20-transfer":
      return weth.transfer;
    case "weth-deposit":
      return weth.deposit;
    case "weth-withdrawal":
      return weth.withdrawal;
    case "foundation-buy-price-accepted":
      return foundation.buyPriceAccepted;
    case "foundation-buy-price-cancelled":
      return foundation.buyPriceCancelled;
    case "foundation-buy-price-invalidated":
      return foundation.buyPriceInvalidated;
    case "foundation-buy-price-set":
      return foundation.buyPriceSet;
    case "wyvern-v2-orders-matched":
      return wyvernV2.ordersMatched;
    case "wyvern-v2.3-orders-matched":
      return wyvernV23.ordersMatched;
    case "looks-rare-cancel-all-orders":
      return looksRare.cancelAllOrders;
    case "looks-rare-cancel-multiple-orders":
      return looksRare.cancelMultipleOrders;
    case "looks-rare-taker-ask":
      return looksRare.takerAsk;
    case "looks-rare-taker-bid":
      return looksRare.takerBid;
    case "zeroex-v4-erc721-order-cancelled":
      return openDao.erc721OrderCancelled;
    case "zeroex-v4-erc1155-order-cancelled":
      return openDao.erc1155OrderCancelled;
    case "zeroex-v4-erc721-order-filled":
      return openDao.erc721OrderFilled;
    case "zeroex-v4-erc1155-order-filled":
      return openDao.erc1155OrderFilled;
    case "opendao-erc721-order-cancelled":
      return openDao.erc721OrderCancelled;
    case "opendao-erc1155-order-cancelled":
      return openDao.erc1155OrderCancelled;
    case "opendao-erc721-order-filled":
      return openDao.erc721OrderFilled;
    case "opendao-erc1155-order-filled":
      return openDao.erc1155OrderFilled;
    case "x2y2-order-cancelled":
      return x2y2.orderCancelled;
    case "x2y2-order-inventory":
      return x2y2.orderInventory;
    case "seaport-counter-incremented":
      return seaport.counterIncremented;
    case "seaport-order-cancelled":
      return seaport.orderCancelled;
    case "seaport-order-filled":
      return seaport.orderFulfilled;
    case "rarible-match":
      return rarible.match;
    case "element-erc721-sell-order-filled":
      return element.erc721SellOrderFilled;
    case "element-erc721-buy-order-filled":
      return element.erc721BuyOrderFilled;
    case "element-erc1155-sell-order-filled":
      return element.erc1155SellOrderFilled;
    case "element-erc1155-buy-order-filled":
      return element.erc1155BuyOrderFilled;
    case "quixotic-order-filled":
      return quixotic.orderFulfilled;
<<<<<<< HEAD
    case "nouns-auction-settled":
      return nouns.auctionSettled;
=======
    case "zora-ask-filled":
      return zora.askFilled;
    case "zora-auction-ended":
      return zora.auctionEnded;
>>>>>>> 8f78bb55
    default:
      return undefined;
  }
};<|MERGE_RESOLUTION|>--- conflicted
+++ resolved
@@ -61,12 +61,9 @@
   | "element-erc1155-sell-order-filled"
   | "element-erc1155-buy-order-filled"
   | "quixotic-order-filled"
-<<<<<<< HEAD
-  | "nouns-auction-settled";
-=======
+  | "nouns-auction-settled"
   | "zora-ask-filled"
   | "zora-auction-ended";
->>>>>>> 8f78bb55
 
 export type EventData = {
   kind: EventDataKind;
@@ -116,12 +113,9 @@
       element.erc1155BuyOrderFilled,
       element.erc1155SellOrderFilled,
       quixotic.orderFulfilled,
-<<<<<<< HEAD
-      nouns.auctionSettled,
-=======
       zora.askFilled,
       zora.auctionEnded,
->>>>>>> 8f78bb55
+      nouns.auctionSettled,
     ];
   } else {
     return (
@@ -210,15 +204,12 @@
       return element.erc1155BuyOrderFilled;
     case "quixotic-order-filled":
       return quixotic.orderFulfilled;
-<<<<<<< HEAD
     case "nouns-auction-settled":
       return nouns.auctionSettled;
-=======
     case "zora-ask-filled":
       return zora.askFilled;
     case "zora-auction-ended":
       return zora.auctionEnded;
->>>>>>> 8f78bb55
     default:
       return undefined;
   }
