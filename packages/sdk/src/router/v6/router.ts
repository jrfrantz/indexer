--- conflicted
+++ resolved
@@ -181,11 +181,6 @@
         AlienswapModuleAbi,
         provider
       ),
-<<<<<<< HEAD
-      permitProxy: new Contract(
-        Addresses.PermitProxy[chainId] ?? AddressZero,
-        PermitProxyAbi,
-=======
       cryptoPunksModule: new Contract(
         Addresses.CryptoPunksModule[chainId] ?? AddressZero,
         CryptoPunksModuleAbi,
@@ -194,7 +189,11 @@
       paymentProcessorModule: new Contract(
         Addresses.PaymentProcessorModule[chainId] ?? AddressZero,
         PaymentProcessorModuleAbi,
->>>>>>> 1398a06f
+        provider
+      ),
+      permitProxy: new Contract(
+        Addresses.PermitProxy[chainId] ?? AddressZero,
+        PermitProxyAbi,
         provider
       ),
     };
@@ -287,31 +286,6 @@
       }
     }
 
-<<<<<<< HEAD
-    if (details.some(({ kind }) => kind === "cryptopunks")) {
-      if (options?.relayer) {
-        throw new Error("Relayer not supported for Cryptopunks orders");
-      }
-
-      for (const detail of details.filter(({ kind }) => kind === "cryptopunks")) {
-        if (detail.fees?.length || options?.globalFees?.length) {
-          throw new Error("Fees not supported for Cryptopunks orders");
-        }
-
-        const order = detail.order as Sdk.CryptoPunks.Order;
-        const exchange = new Sdk.CryptoPunks.Exchange(this.chainId);
-        txs.push({
-          approvals: [],
-          permitTransfers: [],
-          txData: exchange.fillListingTx(taker, order, options),
-          orderIds: [detail.orderId],
-        });
-        success[detail.orderId] = true;
-      }
-    }
-
-=======
->>>>>>> 1398a06f
     if (details.some(({ kind }) => kind === "flow")) {
       if (options?.relayer) {
         throw new Error("Relayer not supported for Flow orders");
