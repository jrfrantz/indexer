import { BigNumber, BigNumberish } from "@ethersproject/bignumber";
import { keccak256 } from "@ethersproject/keccak256";
import { randomBytes } from "@ethersproject/random";
import { toUtf8Bytes, toUtf8String } from "@ethersproject/strings";
<<<<<<< HEAD
import * as Global from "./global";
=======
import { verifyTypedData } from "@ethersproject/wallet";
import { TypedDataDomain, TypedDataField } from "ethers";
>>>>>>> 28a27c0e

// Constants

export const BytesEmpty = "0x";
export const MaxUint256 = BigNumber.from("0x" + "f".repeat(64));

// Random

export const getRandomBytes = (numBytes = 32) => bn(randomBytes(numBytes));

export const generateRandomSalt = () => {
  return `0x${Buffer.from(randomBytes(8)).toString("hex").padStart(24, "0")}`;
};

// BigNumber

export const bn = (value: BigNumberish) => BigNumber.from(value);

// Time

export const getCurrentTimestamp = (delay = 0) => Math.floor(Date.now() / 1000 + delay);

// Ease of use

export const lc = (x: string) => x?.toLowerCase();
// eslint-disable-next-line @typescript-eslint/no-explicit-any
export const n = (x: any) => (x ? Number(x) : x);
// eslint-disable-next-line @typescript-eslint/no-explicit-any
export const s = (x: any) => (x ? String(x) : x);

export const uniqBy = <T>(items: T[], uniqId: (item: T) => string): T[] => {
  const result: T[] = [];
  const uniqItems = new Set<string>();
  for (const item of items) {
    const id = uniqId(item);
    if (!uniqItems.has(id)) {
      result.push(item);
      uniqItems.add(id);
    }
  }
  return result;
};

// eslint-disable-next-line @typescript-eslint/no-explicit-any
export const getErrorMessage = (error: any) => {
  const errorMessage = error.response?.data ? JSON.stringify(error.response.data) : error.message;
  return errorMessage;
};

export function checkEIP721Signature(
  data: {
    domain: TypedDataDomain;
    types: Record<string, TypedDataField[]>;
    // eslint-disable-next-line @typescript-eslint/no-explicit-any
    value: Record<string, any>;
  },
  signature: string,
  signer: string
) {
  try {
    const recoveredSigner = verifyTypedData(data.domain, data.types, data.value, signature);
    if (lc(signer) === lc(recoveredSigner)) {
      return true;
    }
  } catch {
    // Skip errors
  }

  return false;
}

// Misc

export const getSourceHash = (source?: string) =>
  source ? keccak256(toUtf8Bytes(source)).slice(2, 10) : "";

export const generateSourceBytes = (source?: string) => {
  const aggregatorSource = Global.Config.aggregatorSource;
  return source === "reservoir.tools"
    ? getSourceHash(source) + "00000000"
    : getSourceHash(aggregatorSource) + getSourceHash(source);
};

export const getSourceV1 = (calldata: string) => {
  // Use the ASCII US (unit separator) character (code = 31) as a delimiter
  const SEPARATOR = "1f";

  // Only allow printable ASCII characters
  const isPrintableASCII = (value: string) => /^[\x20-\x7F]*$/.test(value);

  try {
    if (calldata.endsWith(SEPARATOR)) {
      const index = calldata.slice(0, -2).lastIndexOf(SEPARATOR);
      // If we cannot find the separated source string within the last
      // 32 bytes of the calldata, we simply assume it is missing
      if (index === -1 || calldata.length - index - 5 > 64) {
        return undefined;
      } else {
        const result = toUtf8String("0x" + calldata.slice(index + 2, -2));
        if (isPrintableASCII(result)) {
          return result;
        } else {
          return undefined;
        }
      }
    }
  } catch {
    return undefined;
  }
};

// Types

export type TxData = {
  from: string;
  to: string;
  data: string;
  value?: string;
};

export enum Network {
  // Mainnets
  Ethereum = 1,
  Optimism = 10,
  Bsc = 56,
  Polygon = 137,
  Base = 8453,
  Arbitrum = 42161,
  ArbitrumNova = 42170,
  Avalanche = 43114,
  Linea = 59144,
  Zora = 7777777,
  // Testnets
  EthereumGoerli = 5,
  ZoraTestnet = 999,
  MantleTestnet = 5001,
  LineaTestnet = 59140,
  Mumbai = 80001,
  BaseGoerli = 84531,
  ScrollAlpha = 534353,
  EthereumSepolia = 11155111,
}

export type ChainIdToAddress = { [chainId: number]: string };
export type ChainIdToAddressList = { [chainId: number]: string[] };<|MERGE_RESOLUTION|>--- conflicted
+++ resolved
@@ -2,12 +2,9 @@
 import { keccak256 } from "@ethersproject/keccak256";
 import { randomBytes } from "@ethersproject/random";
 import { toUtf8Bytes, toUtf8String } from "@ethersproject/strings";
-<<<<<<< HEAD
 import * as Global from "./global";
-=======
 import { verifyTypedData } from "@ethersproject/wallet";
 import { TypedDataDomain, TypedDataField } from "ethers";
->>>>>>> 28a27c0e
 
 // Constants
 
