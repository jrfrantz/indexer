--- conflicted
+++ resolved
@@ -323,13 +323,9 @@
   raw_data:
     | Sdk.SeaportBase.Types.OrderComponents
     | Sdk.Sudoswap.OrderParams
-<<<<<<< HEAD
     | Sdk.Nftx.Types.OrderParams
     | Sdk.CollectionXyz.Types.OrderParams
     | Sdk.Midaswap.OrderParams,
-=======
-    | Sdk.Nftx.Types.OrderParams,
->>>>>>> 7aff8456
   currency?: string,
   missing_royalties?: []
 ) => {
@@ -400,7 +396,6 @@
         ),
       },
     };
-<<<<<<< HEAD
   } else if (kind === "midaswap") {
     return {
       kind: "pool",
@@ -422,31 +417,7 @@
         ),
       },
     };
-  } else if (kind === "collectionxyz") {
-    // Pool orders
-    return {
-      kind: "pool",
-      data: {
-        pool: (raw_data as Sdk.CollectionXyz.Types.OrderParams).pool,
-        prices: await Promise.all(
-          ((raw_data as Sdk.CollectionXyz.Types.OrderParams).extra.prices as string[]).map(
-            (price) =>
-              getJoiPriceObject(
-                {
-                  gross: {
-                    amount: bn(price).add(missingRoyalties).toString(),
-                  },
-                },
-                floorAskCurrency
-              )
-          )
-        ),
-      },
-    };
-  } else if (kind === "nftx") {
-=======
   } else if (kind === "collectionxyz" || kind === "nftx" || kind === "caviar-v1") {
->>>>>>> 7aff8456
     // Pool orders
     return {
       kind: "pool",
