--- conflicted
+++ resolved
@@ -43,11 +43,7 @@
             FROM orders
             WHERE upper(orders.valid_between) < now()
               AND (orders.fillability_status = 'fillable' OR orders.fillability_status = 'no-balance')
-<<<<<<< HEAD
-            LIMIT 10000
-=======
             LIMIT 5000
->>>>>>> f3142b9e
           )
           UPDATE orders SET
             fillability_status = 'expired',
