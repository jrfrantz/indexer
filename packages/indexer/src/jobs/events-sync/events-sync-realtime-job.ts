--- conflicted
+++ resolved
@@ -12,11 +12,7 @@
   queueName = "events-sync-realtime";
   maxRetries = 30;
   concurrency = [80001, 11155111].includes(config.chainId) ? 1 : 5;
-<<<<<<< HEAD
-  timeout = 10 * 60 * 1000;
-=======
-  consumerTimeout = 5 * 60 * 1000;
->>>>>>> dd06f6c6
+  timeout = 5 * 60 * 1000;
   backoff = {
     type: "fixed",
     delay: 1000,
