--- conflicted
+++ resolved
@@ -2,12 +2,7 @@
 import { toBuffer } from "@/common/utils";
 import { AbstractRabbitMqJobHandler, BackoffStrategy } from "@/jobs/abstract-rabbit-mq-job-handler";
 import { acquireLock, doesLockExist, releaseLock } from "@/common/redis";
-<<<<<<< HEAD
-import { logger } from "@/common/logger";
-import { config } from "@/config/index";
 import { PendingFlagStatusSyncTokens } from "@/models/pending-flag-status-sync-tokens";
-=======
->>>>>>> 6a058334
 
 export type NonFlaggedFloorQueueJobPayload = {
   kind: string;
