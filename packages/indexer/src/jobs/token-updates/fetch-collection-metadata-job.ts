import { idb, pgp, PgPromiseQuery } from "@/common/db";
import { toBuffer } from "@/common/utils";
import { AbstractRabbitMqJobHandler, BackoffStrategy } from "@/jobs/abstract-rabbit-mq-job-handler";
import { logger } from "@/common/logger";
import MetadataProviderRouter from "@/metadata/metadata-provider-router";
import _ from "lodash";
import { recalcTokenCountQueueJob } from "@/jobs/collection-updates/recalc-token-count-queue-job";
import { recalcOwnerCountQueueJob } from "@/jobs/collection-updates/recalc-owner-count-queue-job";
import { config } from "@/config/index";
import { getNetworkSettings } from "@/config/network";
import * as royalties from "@/utils/royalties";
import * as marketplaceFees from "@/utils/marketplace-fees";
import { nonFlaggedFloorQueueJob } from "@/jobs/collection-updates/non-flagged-floor-queue-job";
import { collectionNormalizedJob } from "@/jobs/collection-updates/collection-normalized-floor-queue-job";
import { collectionFloorJob } from "@/jobs/collection-updates/collection-floor-queue-job";
import { metadataIndexFetchJob } from "@/jobs/metadata-index/metadata-fetch-job";

export type FetchCollectionMetadataJobPayload = {
  contract: string;
  tokenId: string;
  mintedTimestamp?: number;
  newCollection?: boolean;
  oldCollectionId?: string;
  allowFallbackCollectionMetadata?: boolean;
  context?: string;
};

export class FetchCollectionMetadataJob extends AbstractRabbitMqJobHandler {
  queueName = "token-updates-fetch-collection-metadata-queue";
  maxRetries = 10;
  concurrency = 5;
  backoff = {
    type: "exponential",
    delay: 20000,
  } as BackoffStrategy;

  protected async process(payload: FetchCollectionMetadataJobPayload) {
    const { contract, tokenId, mintedTimestamp, newCollection, oldCollectionId } = payload;

    try {
      // Fetch collection metadata
      let collection = await MetadataProviderRouter.getCollectionMetadata(contract, tokenId, "", {
        allowFallback: true,
      });

<<<<<<< HEAD
      if (newCollection && collection?.isFallback) {
        collection = await MetadataProviderRouter.getCollectionMetadata(contract, tokenId, "", {
          allowFallback: false,
          indexingMethod: "simplehash",
        });
=======
      if (
        ![
          "0x4e9edbb6fa91a4859d14f98627dba991d16c9f10",
          "0x95a2c45003b86235bb3e05b6f3b8b7781e562f2b",
          "0xd7f566aeba20453e9bab7ea2fd737bfaec70cc69",
        ].includes(contract)
      ) {
        if (newCollection && collection?.isFallback) {
          collection = await MetadataApi.getCollectionMetadata(contract, tokenId, "", {
            allowFallback: false,
            indexingMethod: "simplehash",
          });
        }
>>>>>>> 2fef37f5
      }

      let tokenIdRange: string | null = null;
      if (collection.tokenIdRange) {
        tokenIdRange = `numrange(${collection.tokenIdRange[0]}, ${collection.tokenIdRange[1]}, '[]')`;
      } else if (collection.id === contract) {
        tokenIdRange = `'(,)'::numrange`;
      }

      // For covering the case where the token id range is null
      const tokenIdRangeParam = tokenIdRange ? "$/tokenIdRange:raw/" : "$/tokenIdRange/";

      const queries: PgPromiseQuery[] = [];
      queries.push({
        query: `
            INSERT INTO "collections" (
              "id",
              "slug",
              "name",
              "community",
              "metadata",
              "contract",
              "token_id_range",
              "token_set_id",
              "minted_timestamp",
              "payment_tokens",
              "creator"
            ) VALUES (
              $/id/,
              $/slug/,
              $/name/,
              $/community/,
              $/metadata:json/,
              $/contract/,
              ${tokenIdRangeParam},
              $/tokenSetId/,
              $/mintedTimestamp/,
              $/paymentTokens/,
              $/creator/
            ) ON CONFLICT DO NOTHING;
          `,
        values: {
          id: collection.id,
          slug: collection.slug,
          name: collection.name,
          community: collection.community,
          metadata: collection.metadata,
          contract: toBuffer(collection.contract),
          tokenIdRange,
          tokenSetId: collection.tokenSetId,
          mintedTimestamp: mintedTimestamp ?? null,
          paymentTokens: collection.paymentTokens ? { opensea: collection.paymentTokens } : {},
          creator: collection.creator ? toBuffer(collection.creator) : null,
        },
      });

      let tokenFilter = `AND "token_id" <@ ${tokenIdRangeParam}`;
      if (newCollection || _.isNull(tokenIdRange)) {
        tokenFilter = `AND "token_id" = $/tokenId/`;
      }

      // Since this is the first time we run into this collection,
      // we update all tokens that match its token definition
      queries.push({
        query: `
                UPDATE "tokens"
                SET "collection_id" = $/collection/,
                    "updated_at" = now()
                WHERE "contract" = $/contract/
                ${tokenFilter}
            `,
        values: {
          contract: toBuffer(collection.contract),
          tokenIdRange,
          tokenId,
          collection: collection.id,
        },
      });

      // Write the collection to the database
      await idb.none(pgp.helpers.concat(queries));

      // Schedule a job to re-count tokens in the collection
      await recalcTokenCountQueueJob.addToQueue({ collection: collection.id });
      await recalcOwnerCountQueueJob.addToQueue([
        { context: this.queueName, kind: "collectionId", data: { collectionId: collection.id } },
      ]);

      // If token has moved collections, update the old collection's token count
      if (oldCollectionId) {
        await recalcTokenCountQueueJob.addToQueue({
          collection: oldCollectionId,
          force: true,
        });
      }

      // If this is a new collection, recalculate floor price
      if (collection?.id && newCollection) {
        const floorAskInfo = {
          kind: "revalidation",
          contract,
          tokenId,
          txHash: null,
          txTimestamp: null,
        };

        await Promise.all([
          collectionFloorJob.addToQueue([floorAskInfo]),
          nonFlaggedFloorQueueJob.addToQueue([floorAskInfo]),
          collectionNormalizedJob.addToQueue([floorAskInfo]),
        ]);
      }

      if (collection?.id && !config.disableRealtimeMetadataRefresh) {
        await metadataIndexFetchJob.addToQueue(
          [
            {
              kind: "single-token",
              data: {
                method: metadataIndexFetchJob.getIndexingMethod(collection.community),
                contract,
                tokenId,
                collection: collection.id,
              },
              context: this.queueName,
            },
          ],
          true,
          getNetworkSettings().metadataMintDelay
        );
      }

      // Refresh all royalty specs and the default royalties
      await royalties.refreshAllRoyaltySpecs(
        collection.id,
        collection.royalties as royalties.Royalty[] | undefined,
        collection.openseaRoyalties as royalties.Royalty[] | undefined,
        this.queueName
      );
      await royalties.refreshDefaultRoyalties(collection.id);

      // Refresh marketplace fees
      await marketplaceFees.updateMarketplaceFeeSpec(
        collection.id,
        "opensea",
        collection.openseaFees as royalties.Royalty[] | undefined
      );
    } catch (error) {
      logger.error(
        this.queueName,
        `Failed to fetch collection metadata ${JSON.stringify(payload)}: ${error}`
      );
      throw error;
    }
  }

  public async addToQueue(infos: FetchCollectionMetadataJobPayload[], jobId = "") {
    await this.sendBatch(
      infos.map((info) => {
        if (jobId === "") {
          // For contracts with multiple collections, we have to include the token in order the fetch the right collection
          jobId = getNetworkSettings().multiCollectionContracts.includes(info.contract)
            ? `${info.contract}-${info.tokenId}`
            : info.contract;
        }

        info.allowFallbackCollectionMetadata = info.allowFallbackCollectionMetadata ?? true;

        return {
          payload: info,
          jobId,
        };
      })
    );
  }
}

export const fetchCollectionMetadataJob = new FetchCollectionMetadataJob();<|MERGE_RESOLUTION|>--- conflicted
+++ resolved
@@ -43,13 +43,6 @@
         allowFallback: true,
       });
 
-<<<<<<< HEAD
-      if (newCollection && collection?.isFallback) {
-        collection = await MetadataProviderRouter.getCollectionMetadata(contract, tokenId, "", {
-          allowFallback: false,
-          indexingMethod: "simplehash",
-        });
-=======
       if (
         ![
           "0x4e9edbb6fa91a4859d14f98627dba991d16c9f10",
@@ -58,12 +51,11 @@
         ].includes(contract)
       ) {
         if (newCollection && collection?.isFallback) {
-          collection = await MetadataApi.getCollectionMetadata(contract, tokenId, "", {
+          collection = await MetadataProviderRouter.getCollectionMetadata(contract, tokenId, "", {
             allowFallback: false,
             indexingMethod: "simplehash",
           });
         }
->>>>>>> 2fef37f5
       }
 
       let tokenIdRange: string | null = null;
