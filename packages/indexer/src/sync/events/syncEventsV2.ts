--- conflicted
+++ resolved
@@ -309,109 +309,15 @@
       toBlock: block,
     };
 
-<<<<<<< HEAD
-  const [
-    { traces, getTransactionTracesTime },
-    { logs, getLogsTime },
-    { saveBlocksTime, endSaveBlocksTime },
-    saveBlockTransactionsTime,
-  ] = await Promise.all([
-    syncEventsUtils._getTransactionTraces(blockData.transactions, block),
-    _getLogs(eventFilter),
-    _saveBlock({
-      number: block,
-      hash: blockData.hash,
-      timestamp: blockData.timestamp,
-    }),
-    _saveBlockTransactions(blockData),
-  ]);
-
-  let enhancedEvents = logs
-    .map((log) => {
-      try {
-        const baseEventParams = parseEvent(log, blockData.timestamp);
-        return availableEventData
-          .filter(
-            ({ addresses, numTopics, topic }) =>
-              log.topics[0] === topic &&
-              log.topics.length === numTopics &&
-              (addresses ? addresses[log.address.toLowerCase()] : true)
-          )
-          .map((eventData) => ({
-            kind: eventData.kind,
-            subKind: eventData.subKind,
-            baseEventParams,
-            log,
-          }));
-      } catch (error) {
-        logger.error("sync-events-v2", `Failed to handle events: ${error}`);
-        throw error;
-      }
-    })
-    .flat();
-
-  enhancedEvents = enhancedEvents.filter((e) => e) as EnhancedEvent[];
-
-  // Process the retrieved events
-  const eventsBatches = extractEventsBatches(enhancedEvents as EnhancedEvent[]);
-
-  const startProcessLogs = Date.now();
-
-  const [processEventsLatencies] = await Promise.all([
-    processEventsBatchV2(eventsBatches),
-    syncEventsUtils.processContractAddresses(traces),
-  ]);
-
-  const endProcessLogs = Date.now();
-
-  const endSyncTime = Date.now();
-
-  logger.info(
-    "sync-events-timing-v2",
-    JSON.stringify({
-      message: `Events realtime syncing block ${block}`,
-      block,
-      syncTime: endSyncTime - startSyncTime,
-      blockSyncTime: endSaveBlocksTime - startSyncTime,
-
-      logs: {
-        count: logs.length,
-        eventCount: enhancedEvents.length,
-        getLogsTime,
-        processLogs: endProcessLogs - startProcessLogs,
-      },
-      traces: {
-        count: traces.length,
-        getTransactionTracesTime,
-      },
-
-      blocks: {
-        count: 1,
-        getBlockTime: endGetBlockTime - startGetBlockTime,
-        saveBlocksTime,
-        saveBlockTransactionsTime,
-        blockMinedTimestamp: blockData.timestamp,
-        startJobTimestamp: startSyncTime,
-        getBlockTimestamp: endGetBlockTime,
-      },
-      transactions: {
-        count: blockData.transactions.length,
-        saveBlockTransactionsTime,
-      },
-      processEventsLatencies: processEventsLatencies,
-    })
-  );
-
-  await blockCheckJob.addToQueue({ block: block, blockHash: blockData.hash, delay: 60 });
-  await blockCheckJob.addToQueue({ block: block, blockHash: blockData.hash, delay: 60 * 5 });
-=======
     const availableEventData = getEventData();
 
     const [
+      { traces, getTransactionTracesTime },
       { logs, getLogsTime },
       { saveBlocksTime, endSaveBlocksTime },
       saveBlockTransactionsTime,
     ] = await Promise.all([
+      syncEventsUtils._getTransactionTraces(blockData.transactions, block),
       _getLogs(eventFilter),
       _saveBlock({
         number: block,
@@ -452,12 +358,10 @@
 
     const startProcessLogs = Date.now();
 
-    // const processEventsLatencies = await Promise.all(
-    //   eventsBatches.map(async (eventsBatch) => {
-    //     await processEventsBatchV2([eventsBatch]);
-    //   })
-    // );
-    const processEventsLatencies = await processEventsBatchV2(eventsBatches);
+    const [processEventsLatencies] = await Promise.all([
+      processEventsBatchV2(eventsBatches),
+      syncEventsUtils.processContractAddresses(traces),
+    ]);
 
     const endProcessLogs = Date.now();
 
@@ -477,6 +381,11 @@
           getLogsTime,
           processLogs: endProcessLogs - startProcessLogs,
         },
+        traces: {
+          count: traces.length,
+          getTransactionTracesTime,
+        },
+
         blocks: {
           count: 1,
           getBlockTime: endGetBlockTime - startGetBlockTime,
@@ -500,7 +409,6 @@
     await releaseLock(blockLockName);
     throw error;
   }
->>>>>>> ab3d42b5
 };
 
 export const unsyncEvents = async (block: number, blockHash: string) => {
