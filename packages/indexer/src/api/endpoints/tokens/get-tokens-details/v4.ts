/* eslint-disable @typescript-eslint/no-explicit-any */

import { Request, RouteOptions } from "@hapi/hapi";
import Joi from "joi";
import _ from "lodash";

import { redb } from "@/common/db";
import { logger } from "@/common/logger";
import {
  buildContinuation,
  formatEth,
  fromBuffer,
  regex,
  splitContinuation,
  toBuffer,
} from "@/common/utils";
import { Sources } from "@/models/sources";
import { Assets } from "@/utils/assets";
<<<<<<< HEAD
import { JoiAttributeValue, JoiSource, getJoiSourceObject } from "@/common/joi";
=======
import { JoiAttributeValue } from "@/common/joi";
import * as Boom from "@hapi/boom";
>>>>>>> 81d70b8e

const version = "v4";

export const getTokensDetailsV4Options: RouteOptions = {
  description: "Tokens (detailed response)",
  notes:
    "Get a list of tokens with full metadata. This is useful for showing a single token page, or scenarios that require more metadata. If you don't need this metadata, you should use the <a href='#/tokens/getTokensV1'>tokens</a> API, which is much faster.",
  tags: ["api", "x-deprecated"],
  plugins: {
    "hapi-swagger": {
      deprecated: true,
    },
  },
  validate: {
    query: Joi.object({
      collection: Joi.string()
        .lowercase()
        .description(
          "Filter to a particular collection with collection-id. Example: `0x8d04a8c79ceb0889bdd12acdf3fa9d207ed3ff63`"
        ),
      contract: Joi.string()
        .lowercase()
        .pattern(regex.address)
        .description(
          "Filter to a particular contract. Example: `0x8d04a8c79ceb0889bdd12acdf3fa9d207ed3ff63`"
        ),
      tokens: Joi.alternatives().try(
        Joi.array()
          .max(50)
          .items(Joi.string().lowercase().pattern(regex.token))
          .description(
            "Array of tokens. Example: `tokens[0]: 0x8d04a8c79ceb0889bdd12acdf3fa9d207ed3ff63:704 tokens[1]: 0x8d04a8c79ceb0889bdd12acdf3fa9d207ed3ff63:979`"
          ),
        Joi.string()
          .lowercase()
          .pattern(regex.token)
          .description(
            "Array of tokens. Example: `tokens[0]: 0x8d04a8c79ceb0889bdd12acdf3fa9d207ed3ff63:704 tokens[1]: 0x8d04a8c79ceb0889bdd12acdf3fa9d207ed3ff63:979`"
          )
      ),
      tokenSetId: Joi.string().description(
        "Filter to a particular token set. `Example: token:0xa7d8d9ef8d8ce8992df33d8b8cf4aebabd5bd270:129000685`"
      ),
      attributes: Joi.object()
        .unknown()
        .description("Filter to a particular attribute. Example: `attributes[Type]=Original`"),
      source: Joi.string().description("Domain of the order source. Example `opensea.io`"),
      sortBy: Joi.string()
        .valid("floorAskPrice", "tokenId")
        .default("floorAskPrice")
        .description("Order the items are returned in the response."),
      sortDirection: Joi.string().lowercase().valid("asc", "desc"),
      limit: Joi.number()
        .integer()
        .min(1)
        .max(50)
        .default(20)
        .description("Amount of items returned in response."),
      includeTopBid: Joi.boolean()
        .default(false)
        .description("If true, top bid will be returned in the response."),
      continuation: Joi.string()
        .pattern(regex.base64)
        .description("Use continuation token to request next offset of items."),
    })
      .or("collection", "contract", "tokens", "tokenSetId")
      .oxor("collection", "contract", "tokens", "tokenSetId")
      .with("attributes", "collection")
      .with("source", "collection"),
  },
  response: {
    schema: Joi.object({
      tokens: Joi.array().items(
        Joi.object({
          token: Joi.object({
            contract: Joi.string().lowercase().pattern(regex.address).required(),
            tokenId: Joi.string().pattern(regex.number).required(),
            name: Joi.string().allow("", null),
            description: Joi.string().allow("", null),
            image: Joi.string().allow("", null),
            media: Joi.string().allow("", null),
            kind: Joi.string().allow("", null),
            isFlagged: Joi.boolean().default(false),
            lastFlagUpdate: Joi.string().allow("", null),
            collection: Joi.object({
              id: Joi.string().allow(null),
              name: Joi.string().allow("", null),
              image: Joi.string().allow("", null),
              slug: Joi.string().allow("", null),
            }),
            lastBuy: {
              value: Joi.number().unsafe().allow(null),
              timestamp: Joi.number().unsafe().allow(null),
            },
            lastSell: {
              value: Joi.number().unsafe().allow(null),
              timestamp: Joi.number().unsafe().allow(null),
            },
            owner: Joi.string().allow(null),
            attributes: Joi.array().items(
              Joi.object({
                key: Joi.string(),
                value: JoiAttributeValue,
                tokenCount: Joi.number(),
                onSaleCount: Joi.number(),
                floorAskPrice: Joi.number().allow(null),
                topBidValue: Joi.number().allow(null),
              })
            ),
          }),
          market: Joi.object({
            floorAsk: {
              id: Joi.string().allow(null),
              price: Joi.number().unsafe().allow(null),
              maker: Joi.string().lowercase().pattern(regex.address).allow(null),
              validFrom: Joi.number().unsafe().allow(null),
              validUntil: Joi.number().unsafe().allow(null),
              source: JoiSource.allow(null),
            },
            topBid: Joi.object({
              id: Joi.string().allow(null),
              value: Joi.number().unsafe().allow(null),
              maker: Joi.string().lowercase().pattern(regex.address).allow(null),
              validFrom: Joi.number().unsafe().allow(null),
              validUntil: Joi.number().unsafe().allow(null),
            }).optional(),
          }),
        })
      ),
      continuation: Joi.string().pattern(regex.base64).allow(null),
    }).label(`getTokensDetails${version.toUpperCase()}Response`),
    failAction: (_request, _h, error) => {
      logger.error(`get-tokens-details-${version}-handler`, `Wrong response schema: ${error}`);
      throw error;
    },
  },
  handler: async (request: Request) => {
    const query = request.query as any;

    let selectTopBid = "";
    let topBidQuery = "";
    if (query.includeTopBid) {
      selectTopBid = "y.top_buy_id, y.top_buy_value, y.top_buy_maker,";
      topBidQuery = `
        LEFT JOIN LATERAL (
          SELECT o.id AS "top_buy_id", o.value AS "top_buy_value", o.maker AS "top_buy_maker"
          FROM "orders" "o"
          JOIN "token_sets_tokens" "tst" ON "o"."token_set_id" = "tst"."token_set_id"
          WHERE "tst"."contract" = "t"."contract"
          AND "tst"."token_id" = "t"."token_id"
          AND "o"."side" = 'buy'
          AND "o"."fillability_status" = 'fillable'
          AND "o"."approval_status" = 'approved'
          AND EXISTS(
            SELECT FROM "nft_balances" "nb"
              WHERE "nb"."contract" = "t"."contract"
              AND "nb"."token_id" = "t"."token_id"
              AND "nb"."amount" > 0
              AND "nb"."owner" != "o"."maker"
          )
          ORDER BY "o"."value" DESC
          LIMIT 1
        ) "y" ON TRUE
      `;
    }

    try {
      let baseQuery = `
        SELECT
          "t"."contract",
          "t"."token_id",
          "t"."name",
          "t"."description",
          "t"."image",
          "t"."media",
          "t"."collection_id",
          "c"."name" as "collection_name",
          "con"."kind",
          "t"."is_flagged",
          "t"."last_flag_update",
          "c"."slug",
          "t"."last_buy_value",
          "t"."last_buy_timestamp",
          "t"."last_sell_value",
          "t"."last_sell_timestamp",
          ("c".metadata ->> 'imageUrl')::TEXT AS "collection_image",
          (
            SELECT "nb"."owner" FROM "nft_balances" "nb"
            WHERE "nb"."contract" = "t"."contract"
              AND "nb"."token_id" = "t"."token_id"
              AND "nb"."amount" > 0
            LIMIT 1
          ) AS "owner",
          (
            SELECT
              array_agg(json_build_object('key', "ta"."key",
                                          'value', "ta"."value",
                                          'tokenCount', attributes.token_count,
                                          'onSaleCount', attributes.on_sale_count,
                                          'floorAskPrice', attributes.floor_sell_value::text,
                                          'topBidValue', attributes.top_buy_value::text))
            FROM "token_attributes" "ta"
            JOIN attributes ON "ta".attribute_id = attributes.id
            WHERE "ta"."contract" = "t"."contract"
            AND "ta"."token_id" = "t"."token_id"
            AND "ta"."key" != ''
          ) AS "attributes",
          "t"."floor_sell_id",
          "t"."floor_sell_value",
          "t"."floor_sell_maker",
          "t"."floor_sell_valid_from",
          "t"."floor_sell_valid_to",
          "t"."floor_sell_source_id_int",
          ${selectTopBid}
          DATE_PART('epoch', LOWER("ob"."valid_between")) AS "top_buy_valid_from",
          COALESCE(
            NULLIF(DATE_PART('epoch', UPPER("ob"."valid_between")), 'Infinity'),
            0
          ) AS "top_buy_valid_until"
        FROM "tokens" "t"
        ${topBidQuery}
        LEFT JOIN "orders" "ob" ON "t"."top_buy_id" = "ob"."id"
        JOIN "collections" "c" ON "t"."collection_id" = "c"."id"
        JOIN "contracts" "con" ON "t"."contract" = "con"."address"
      `;

      if (query.tokenSetId) {
        baseQuery += `
          JOIN "token_sets_tokens" "tst"
            ON "t"."contract" = "tst"."contract"
            AND "t"."token_id" = "tst"."token_id"
        `;
      }

      if (query.attributes) {
        const attributes: { key: string; value: any }[] = [];
        Object.entries(query.attributes).forEach(([key, value]) => attributes.push({ key, value }));

        for (let i = 0; i < attributes.length; i++) {
          const multipleSelection = Array.isArray(attributes[i].value);

          (query as any)[`key${i}`] = attributes[i].key;
          (query as any)[`value${i}`] = attributes[i].value;

          baseQuery += `
            JOIN "token_attributes" "ta${i}"
              ON "t"."contract" = "ta${i}"."contract"
              AND "t"."token_id" = "ta${i}"."token_id"
              AND "ta${i}"."key" = $/key${i}/
              AND "ta${i}"."value" ${multipleSelection ? `IN ($/value${i}:csv/)` : `= $/value${i}/`}
          `;
        }
      }

      // Filters
      const conditions: string[] = [];
      if (query.collection) {
        conditions.push(`"t"."collection_id" = $/collection/`);
      }

      if (query.contract) {
        (query as any).contract = toBuffer(query.contract);
        conditions.push(`"t"."contract" = $/contract/`);
      }

      if (query.tokens) {
        if (!_.isArray(query.tokens)) {
          query.tokens = [query.tokens];
        }

        for (const token of query.tokens) {
          const [contract, tokenId] = token.split(":");
          const tokensFilter = `('${_.replace(contract, "0x", "\\x")}', '${tokenId}')`;

          if (_.isUndefined((query as any).tokensFilter)) {
            (query as any).tokensFilter = [];
          }

          (query as any).tokensFilter.push(tokensFilter);
        }

        (query as any).tokensFilter = _.join((query as any).tokensFilter, ",");

        conditions.push(`("t"."contract", "t"."token_id") IN ($/tokensFilter:raw/)`);
      }

      if (query.tokenSetId) {
        conditions.push(`"tst"."token_set_id" = $/tokenSetId/`);
      }

      if (query.source) {
        const sources = await Sources.getInstance();
        let source = sources.getByName(query.source, false);
        if (!source) {
          source = sources.getByDomain(query.source);
        }

        (query as any).source = source?.id;
        conditions.push(`"t"."floor_sell_source_id_int" = $/source/`);
      }

      // Continue with the next page, this depends on the sorting used
      if (query.continuation && !query.token) {
        const contArr = splitContinuation(
          query.continuation,
          /^((([0-9]+\.?[0-9]*|\.[0-9]+)|null|0x[a-fA-F0-9]+)_\d+|\d+)$/
        );

        if (query.collection || query.attributes || query.tokenSetId) {
          if (contArr.length !== 2) {
            logger.error(
              "get-tokens",
              JSON.stringify({
                msg: "Invalid continuation string used",
                params: request.query,
              })
            );

            throw Boom.badRequest("Invalid continuation string used");
          }

          switch (query.sortBy) {
            case "tokenId": {
              const sign = query.sortDirection == "desc" ? "<" : ">";
              conditions.push(
                `("t"."contract", "t"."token_id") ${sign} ($/contContract/, $/contTokenId/)`
              );
              (query as any).contContract = toBuffer(contArr[0]);
              (query as any).contTokenId = contArr[1];
              break;
            }

            case "floorAskPrice":
            default:
              {
                const sign = query.sortDirection == "desc" ? "<" : ">";

                if (contArr[0] !== "null") {
                  conditions.push(`(
                  (t.floor_sell_value, "t"."token_id") ${sign} ($/floorSellValue/, $/tokenId/)
                  OR (t.floor_sell_value is null)
                )
                `);
                  (query as any).floorSellValue = contArr[0];
                  (query as any).tokenId = contArr[1];
                } else {
                  conditions.push(`(t.floor_sell_value is null AND t.token_id ${sign} $/tokenId/)`);
                  (query as any).tokenId = contArr[1];
                }
              }
              break;
          }
        } else {
          const sign = query.sortDirection == "desc" ? "<" : ">";
          conditions.push(`"t"."token_id" ${sign} $/tokenId/`);
          (query as any).tokenId = contArr[1] ? contArr[1] : contArr[0];
        }
      }

      if (conditions.length) {
        baseQuery += " WHERE " + conditions.map((c) => `(${c})`).join(" AND ");
      }

      // Sorting
      // Only allow sorting on floorSell when we filter by collection / attributes / tokenSetId
      if (query.collection || query.attributes || query.tokenSetId) {
        switch (query.sortBy) {
          case "tokenId": {
            baseQuery += ` ORDER BY "t"."contract", "t"."token_id" ${query.sortDirection || "ASC"}`;
            break;
          }

          case "floorAskPrice":
          default: {
            baseQuery += ` ORDER BY "t"."floor_sell_value" ${
              query.sortDirection || "ASC"
            } NULLS LAST, "t"."token_id"`;
            break;
          }
        }
      } else if (query.contract) {
        baseQuery += ` ORDER BY "t"."token_id" ${query.sortDirection || "ASC"}`;
      }

      baseQuery += ` LIMIT $/limit/`;

      const rawResult = await redb.manyOrNone(baseQuery, query);

      /** Depending on how we sorted, we use that sorting key to determine the next page of results
          Possible formats:
            floorAskPrice_tokenid
            contract_tokenid
            tokenid
       **/
      let continuation = null;
      if (rawResult.length === query.limit) {
        continuation = "";

        // Only build a "value_tokenid" continuation string when we filter on collection or attributes
        // Otherwise continuation string will just be based on the last tokenId. This is because only use sorting
        // when we have collection/attributes
        if (query.collection || query.attributes || query.tokenSetId) {
          switch (query.sortBy) {
            case "tokenId":
              continuation = fromBuffer(rawResult[rawResult.length - 1].contract);
              break;

            case "floorAskPrice":
              continuation = rawResult[rawResult.length - 1].floor_sell_value || "null";
              break;
            default:
              break;
          }

          continuation += "_" + rawResult[rawResult.length - 1].token_id;
        } else {
          continuation = rawResult[rawResult.length - 1].token_id;
        }

        continuation = buildContinuation(continuation);
      }

      const sources = await Sources.getInstance();
      const result = rawResult.map((r) => {
        const contract = fromBuffer(r.contract);
        const tokenId = r.token_id;

        const source = r.floor_sell_value
          ? sources.get(Number(r.floor_sell_source_id_int), contract, tokenId)
          : undefined;

        return {
          token: {
            contract,
            tokenId,
            name: r.name,
            description: r.description,
            image: Assets.getLocalAssetsLink(r.image),
            media: r.media,
            kind: r.kind,
            isFlagged: Boolean(Number(r.is_flagged)),
            lastFlagUpdate: r.last_flag_update ? new Date(r.last_flag_update).toISOString() : null,
            collection: {
              id: r.collection_id,
              name: r.collection_name,
              image: Assets.getLocalAssetsLink(r.image),
              slug: r.slug,
            },
            lastBuy: {
              value: r.last_buy_value ? formatEth(r.last_buy_value) : null,
              timestamp: r.last_buy_timestamp,
            },
            lastSell: {
              value: r.last_sell_value ? formatEth(r.last_sell_value) : null,
              timestamp: r.last_sell_timestamp,
            },
            owner: r.owner ? fromBuffer(r.owner) : null,
            attributes: r.attributes
              ? _.map(r.attributes, (attribute) => ({
                  key: attribute.key,
                  value: attribute.value,
                  tokenCount: attribute.tokenCount,
                  onSaleCount: attribute.onSaleCount,
                  floorAskPrice: attribute.floorAskPrice
                    ? formatEth(attribute.floorAskPrice)
                    : attribute.floorAskPrice,
                  topBidValue: attribute.topBidValue
                    ? formatEth(attribute.topBidValue)
                    : attribute.topBidValue,
                }))
              : [],
          },
          market: {
            floorAsk: {
              id: r.floor_sell_id,
              price: r.floor_sell_value ? formatEth(r.floor_sell_value) : null,
              maker: r.floor_sell_maker ? fromBuffer(r.floor_sell_maker) : null,
              validFrom: r.floor_sell_value ? r.floor_sell_valid_from : null,
              validUntil: r.floor_sell_value ? r.floor_sell_valid_to : null,
              source: getJoiSourceObject(source),
            },
            topBid: query.includeTopBid
              ? {
                  id: r.top_buy_id,
                  value: r.top_buy_value ? formatEth(r.top_buy_value) : null,
                  maker: r.top_buy_maker ? fromBuffer(r.top_buy_maker) : null,
                  validFrom: r.top_buy_valid_from,
                  validUntil: r.top_buy_value ? r.top_buy_valid_until : null,
                }
              : undefined,
          },
        };
      });

      return {
        tokens: await Promise.all(result),
        continuation,
      };
    } catch (error) {
      logger.error(`get-tokens-details-${version}-handler`, `Handler failure: ${error}`);
      throw error;
    }
  },
};<|MERGE_RESOLUTION|>--- conflicted
+++ resolved
@@ -16,12 +16,8 @@
 } from "@/common/utils";
 import { Sources } from "@/models/sources";
 import { Assets } from "@/utils/assets";
-<<<<<<< HEAD
 import { JoiAttributeValue, JoiSource, getJoiSourceObject } from "@/common/joi";
-=======
-import { JoiAttributeValue } from "@/common/joi";
 import * as Boom from "@hapi/boom";
->>>>>>> 81d70b8e
 
 const version = "v4";
 
