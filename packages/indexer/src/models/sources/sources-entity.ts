export type SourcesEntityParams = {
  id: number;
  domain: string;
  domainHash: string;
  name: string;
  address: string;
  metadata: SourcesMetadata;
  optimized: boolean;
  createdAt: string;
};

export type SourcesMetadata = {
  adminTitle?: string;
  adminIcon?: string;
  title?: string;
  icon?: string;
  url?: string;
  tokenUrlMainnet?: string;
  tokenUrlRinkeby?: string;
  tokenUrlPolygon?: string;
  tokenUrlGoerli?: string;
  tokenUrlArbitrum?: string;
  tokenUrlOptimism?: string;
  tokenUrlBsc?: string;
  tokenUrlZora?: string;
<<<<<<< HEAD
  tokenUrlSepolia?: string;
  tokenUrlMumbai?: string;
  tokenUrlBaseGoerli?: string;
  tokenUrlArbitrumNova?: string;
=======
  tokenUrlAvalanche?: string;
>>>>>>> 40e39996
};

export class SourcesEntity {
  id: number;
  name: string;
  domain: string;
  domainHash: string;
  address: string;
  metadata: SourcesMetadata;
  optimized: boolean;
  createdAt: string;

  constructor(params: SourcesEntityParams) {
    this.id = params.id;
    this.name = params.name;
    this.domain = params.domain;
    this.domainHash = params.domainHash;
    this.address = params.address;
    this.metadata = params.metadata;
    this.optimized = params.optimized;
    this.createdAt = params.createdAt;
  }

  getIcon() {
    return this.metadata.adminIcon || this.metadata.icon;
  }

  getTitle() {
    return this.metadata.adminTitle || this.metadata.title || this.name;
  }
}<|MERGE_RESOLUTION|>--- conflicted
+++ resolved
@@ -23,14 +23,11 @@
   tokenUrlOptimism?: string;
   tokenUrlBsc?: string;
   tokenUrlZora?: string;
-<<<<<<< HEAD
   tokenUrlSepolia?: string;
   tokenUrlMumbai?: string;
   tokenUrlBaseGoerli?: string;
   tokenUrlArbitrumNova?: string;
-=======
   tokenUrlAvalanche?: string;
->>>>>>> 40e39996
 };
 
 export class SourcesEntity {
