{
  "name": "reservoir-indexer",
  "version": "5.140.0",
  "description": "Reservoir Protocol Indexer",
  "main": "./dist/index.js",
  "repository": "https://github.com/reservoirprotocol/indexer",
  "author": "Uneven Labs",
  "license": "MIT",
  "private": true,
  "scripts": {
    "clean": "rm -rf ./dist tsconfig.tsbuildinfo",
    "compile": "tsc",
    "build": "yarn clean; yarn compile",
    "start": "yarn migrate up; node -r module-alias/register ./dist/index.js",
    "migrate": "ts-node ./node_modules/node-pg-migrate/bin/node-pg-migrate -m ./src/migrations --no-check-order",
    "debug": "yarn build && yarn migrate up; node --inspect -r module-alias/register ./dist/index.js",
    "commitlint": "commitlint --edit",
    "lint-check": "eslint --max-warnings 0 --ext .js,.ts,.json src",
    "format-check": "prettier --check \"src/**/*.+(js|ts|json)\"",
    "format": "prettier --write \"src/**/*.+(js|ts|json)\"",
    "prepare": "husky install",
    "release": "standard-version"
  },
  "dependencies": {
    "@bull-board/hapi": "4.0.1",
    "@commitlint/cli": "^16.2.1",
    "@commitlint/config-conventional": "^16.2.1",
    "@georgeroman/evm-tx-simulator": "^0.0.3",
    "@hapi/basic": "^6.0.0",
    "@hapi/boom": "^9.1.4",
    "@hapi/hapi": "^20.0.0",
    "@hapi/inert": "^6.0.4",
    "@hapi/vision": "^6.1.0",
    "@poprank/rankings": "^1.1.20",
<<<<<<< HEAD
    "@reservoir0x/sdk": "0.0.138",
=======
    "@reservoir0x/sdk": "0.0.137",
>>>>>>> d821895c
    "@types/date-fns": "^2.6.0",
    "@types/hapi__basic": "^5.1.2",
    "@types/hapi__hapi": "^20.0.9",
    "@types/hapi__inert": "^5.2.3",
    "@types/hapi__vision": "^5.5.3",
    "@types/ioredis": "^4.28.1",
    "@types/json-stable-stringify": "^1.0.33",
    "@types/lodash": "^4.14.180",
    "@types/node": "^17.0.0",
    "@types/node-cron": "^3.0.0",
    "@types/qs": "^6.9.7",
    "@typescript-eslint/eslint-plugin": "^5.14.0",
    "@typescript-eslint/parser": "^5.14.0",
    "arweave": "^1.10.23",
    "aws-sdk": "^2.1148.0",
    "bullmq": "^1.75.1",
    "dd-trace": "^1.5.1",
    "dotenv": "^10.0.0",
    "eslint": "^8.10.0",
    "eslint-config-prettier": "^8.5.0",
    "ethers": "5.6.8",
    "graphql": "^16.3.0",
    "graphql-request": "^4.0.0",
    "hapi-swagger": "14.2.4",
    "husky": "^7.0.4",
    "ioredis": "^4.28.0",
    "joi": "17.x",
    "json-stable-stringify": "^1.0.1",
    "module-alias": "^2.2.2",
    "node-cron": "^3.0.0",
    "node-html-parser": "^5.3.3",
    "node-pg-migrate": "^6.0.0",
    "nodemon": "^2.0.15",
    "p-limit": "^3.0.0",
    "pg": "^8.7.1",
    "pg-promise": "^10.11.1",
    "prettier": "^2.5.1",
    "qs": "^6.10.1",
    "redlock": "^5.0.0-beta.1",
    "slugify": "^1.6.5",
    "standard-version": "^9.3.2",
    "swagger2openapi": "^7.0.8",
    "ts-node": "^10.4.0",
    "typescript": "^4.4.4",
    "winston": "^3.3.3"
  },
  "_moduleAliases": {
    "@/api": "dist/api",
    "@/arweave-sync": "dist/sync/arweave",
    "@/common": "dist/common",
    "@/config": "dist/config",
    "@/models": "dist/models",
    "@/utils": "dist/utils",
    "@/jobs": "dist/jobs",
    "@/orderbook": "dist/orderbook",
    "@/events-sync": "dist/sync/events",
    "@/pubsub": "dist/pubsub"
  },
  "devDependencies": {
    "tsconfig-paths": "^4.0.0"
  }
}<|MERGE_RESOLUTION|>--- conflicted
+++ resolved
@@ -32,11 +32,7 @@
     "@hapi/inert": "^6.0.4",
     "@hapi/vision": "^6.1.0",
     "@poprank/rankings": "^1.1.20",
-<<<<<<< HEAD
     "@reservoir0x/sdk": "0.0.138",
-=======
-    "@reservoir0x/sdk": "0.0.137",
->>>>>>> d821895c
     "@types/date-fns": "^2.6.0",
     "@types/hapi__basic": "^5.1.2",
     "@types/hapi__hapi": "^20.0.9",
